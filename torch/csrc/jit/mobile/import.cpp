#include "import.h"
#include <ATen/core/ivalue.h>
#include <torch/csrc/jit/script/compilation_unit.h>
#include <torch/csrc/jit/unpickler.h>
#include <caffe2/serialize/inline_container.h>
#include <torch/csrc/jit/instruction.h>
#include <torch/csrc/jit/mobile/type_parser.h>

#include <fstream>
#include <string>
#include <vector>

// The import process to serialize the bytecode package.
// An example for bytecode.pkl of a small mobile_module looks like:
//  (('__torch__.m.add_it',
//    (('instructions',
//      (('STOREN', 1, 2),
//       ('MOVE', 1, 0),
//       ('GET_ATTR', 0, 0),
//       ('MOVE', 2, 0),
//       ('LOADC', 0, 0),
//       ('OP', 0, 0),
//       ('LOADC', 1, 0),
//       ('LOADC', 0, 0),
//       ('OP', 1, 0),
//       ('RET', 0, 0))),
//     ('operators', (('_aten::add', 'Tensor'), ('_aten::add', 'Scalar'))),
//     ('constants', (1, 4)),
//     ('register_size', 2))),)

// Note that currently the backward compatibility is not supported by bytecode.
// This format and process need to be revisted and redesigned if we want to
// support backward compatibility in future.

namespace c10 {
//std::string serializeType(const Type &t);
TypePtr parseType(const std::string& pythonStr);
}

namespace torch {
namespace jit {
using caffe2::serialize::PyTorchStreamReader;
using caffe2::serialize::IStreamAdapter;
using caffe2::serialize::ReadAdapterInterface;

OpCode parseOpCode(const char *str);
namespace {

IValue expect_field(IValue tup, const std::string& expected_name, size_t entry){
  auto row = tup.toTuple()->elements().at(entry).toTuple();
  TORCH_INTERNAL_ASSERT(row->elements().at(0).toStringRef() == expected_name, "Expected ", expected_name, " found " , row->elements().at(0).toStringRef());
  return row->elements().at(1);
}

void parseMethods(const std::vector<IValue>& vals, std::shared_ptr<mobile::CompilationUnit> mcu) {
  for (const auto& element : vals) {
    const auto& m_tuple = element.toTuple()->elements();
    const std::string& function_name = m_tuple[0].toStringRef();
    IValue table = m_tuple[1];

    auto function = std::unique_ptr<mobile::Function>(
        new mobile::Function(c10::QualifiedName(function_name)));

    const auto& ins_list = expect_field(table, "instructions", 0).toTuple()->elements();
    const auto& ops_list = expect_field(table, "operators", 1).toTuple()->elements();
    const auto& consts_list = expect_field(table, "constants", 2).toTuple()->elements();
    const auto& types_list = expect_field(table, "types", 3).toTuple()->elements();
    const auto& register_size = expect_field(table, "register_size", 4).toInt();

    for (const auto& ins : ins_list) {
      auto ins_item = ins.toTuple()->elements();
      TORCH_CHECK(ins_item.size() == 3,
                  "There should be three parts in an instruction.");
      OpCode op_code = parseOpCode(ins_item[0].toString()->string().c_str());
      int X = ins_item[1].toInt();
      int N = ins_item[2].toInt();
      function->append_instruction(op_code, X, N);
    }

    for (const auto& op : ops_list) {
      auto op_item = op.toTuple()->elements();
      TORCH_CHECK(op_item.size() == 2,
                  "There should be two parts in an operator name.");
      function->append_operator(op_item[0].toString()->string(),
                           op_item[1].toString()->string());
    }

    for (const auto& constant : consts_list) {
      function->append_constant(constant);
    }

<<<<<<< HEAD
    auto named_agg_size = comps[3].toTuple()->elements();
    auto size_name = named_agg_size[0].toString()->string();
    TORCH_CHECK(size_name == "register_size",
                "register_size is expected, but get", size_name);
    function->set_register_size(named_agg_size[1].toInt());
=======
    for (const auto& t : types_list) {
      function->append_type(c10::parseType(t.toStringRef()));
    }

    function->set_register_size(register_size);
>>>>>>> 784b8daf

    mcu->register_function(std::move(function));
  }
}

// The deserializer class which loads the bytecode package from bc files.
class BytecodeDeserializer final {
 public:
  explicit BytecodeDeserializer(std::unique_ptr<PyTorchStreamReader> reader);
  mobile::Module deserialize(c10::optional<at::Device> device);

 private:
  c10::IValue readArchive(const std::string& archive_name,
    std::shared_ptr<mobile::CompilationUnit> mcu);
  std::shared_ptr<script::CompilationUnit> compilation_unit_;
  std::unordered_set<std::string> imported_libs_;
  std::unique_ptr<PyTorchStreamReader> reader_;
  c10::optional<at::Device> device_;
};

BytecodeDeserializer::BytecodeDeserializer(std::unique_ptr<PyTorchStreamReader> reader)
    : compilation_unit_(std::make_shared<script::CompilationUnit>()), reader_(std::move(reader)) {}

mobile::Module BytecodeDeserializer::deserialize(c10::optional<at::Device> device) {
  device_ = device;
  auto mcu = std::make_shared<mobile::CompilationUnit>();
  auto bvals = readArchive("bytecode", mcu).toTuple()->elements();
  parseMethods(bvals, mcu);

  return mobile::Module(readArchive("data", mcu).toObject(), mcu);
}

c10::IValue BytecodeDeserializer::readArchive(const std::string& archive_name,
    std::shared_ptr<mobile::CompilationUnit> mcu) {
  std::stringstream picklename;
  picklename << archive_name << ".pkl";
  at::DataPtr pickle_ptr;
  size_t pickle_size;
  std::tie(pickle_ptr, pickle_size) = reader_->getRecord(picklename.str());

  size_t bytes_read = 0;
  auto data = reinterpret_cast<const char*>(pickle_ptr.get());
  auto reader = [&](char* buffer, size_t len) -> size_t {
    if (bytes_read >= pickle_size) {
      return 0;
    }
    len = std::min(pickle_size - bytes_read, len);
    // Copy len bytes into buffer
    const char* start = data + bytes_read;
    std::memcpy(buffer, start, len);
    bytes_read += len;
    return len;
  };

  auto class_resolver = [&](const c10::QualifiedName& qn) {
    if (compilation_unit_->get_class(qn) == nullptr) {
      auto typeptr = ClassType::create(qn, compilation_unit_, true);
      compilation_unit_->register_type(typeptr);
    }
    return c10::StrongTypePtr(
        compilation_unit_, compilation_unit_->get_class(qn));
  };

  auto obj_loader = [&](at::StrongTypePtr type, IValue input) {
    auto cls = type.type_->expect<at::ClassType>();
    auto qn = cls->name();
    c10::QualifiedName method_name(qn.value(), "__setstate__");
    auto setstate = mcu->find_method_by_qn(method_name);
    if (setstate) {
      auto obj = c10::ivalue::Object::create(type, 0);
      Stack stack({obj, input});
      setstate->run(stack);
      return obj;
    }
    else {
      auto dict = std::move(input).toGenericDict();
      size_t ndict = dict.size();
      auto obj = c10::ivalue::Object::create(type, ndict);
      auto it = dict.begin();
      for (size_t i = 0; i < ndict; ++i) {
        obj->setSlot(i, it->value());
        ++it;
      }
      return obj;
    }
  };

  auto read_record = [&](const std::string& name) {
    std::stringstream ss;
    ss << archive_name << "/" << name;
    return std::get<0>(reader_->getRecord(ss.str()));
  };

  Unpickler unpickler(reader, std::move(class_resolver),
                      std::move(obj_loader), std::move(read_record), device_);
  return unpickler.parse_ivalue();
}

} // namespace

mobile::Module _load_for_mobile(
    std::istream& in,
    c10::optional<at::Device> device) {
  std::unique_ptr<IStreamAdapter> rai =
      std::make_unique<IStreamAdapter>(&in);
  auto module = _load_for_mobile(std::move(rai), device);
  return module;
}

mobile::Module _load_for_mobile(
    const std::string& filename,
    c10::optional<at::Device> device) {
  std::unique_ptr<FileAdapter> rai = std::make_unique<FileAdapter>(filename);
  auto module = _load_for_mobile(std::move(rai), device);
  return module;
}

mobile::Module _load_for_mobile(
    std::unique_ptr<ReadAdapterInterface> rai,
    c10::optional<c10::Device> device) {
  auto reader = torch::make_unique<PyTorchStreamReader>(std::move(rai));
  BytecodeDeserializer deserializer(std::move(reader));
  return deserializer.deserialize(device);
}

} // namespace jit
} // namespace torch<|MERGE_RESOLUTION|>--- conflicted
+++ resolved
@@ -89,19 +89,11 @@
       function->append_constant(constant);
     }
 
-<<<<<<< HEAD
-    auto named_agg_size = comps[3].toTuple()->elements();
-    auto size_name = named_agg_size[0].toString()->string();
-    TORCH_CHECK(size_name == "register_size",
-                "register_size is expected, but get", size_name);
-    function->set_register_size(named_agg_size[1].toInt());
-=======
     for (const auto& t : types_list) {
       function->append_type(c10::parseType(t.toStringRef()));
     }
 
     function->set_register_size(register_size);
->>>>>>> 784b8daf
 
     mcu->register_function(std::move(function));
   }
