#include <torch/csrc/jit/ir.h>

#include <c10/util/Exception.h>
#include <c10/util/StringUtil.h>
#include <torch/csrc/jit/constants.h>
#include <torch/csrc/jit/function.h>
#include <torch/csrc/jit/operator.h>
#include <torch/csrc/jit/passes/python_print.h>
#include <torch/csrc/jit/script/schema_matching.h>
#include <torch/csrc/jit/script/error_report.h>

#include <algorithm>
#include <iostream>
#include <set>
#include <sstream>
#include <string>
#include <unordered_map>
#include <unordered_set>
#include <utility>

namespace torch {
namespace jit {

// Constants relating to maintaining the topological index of nodes.
//
// Lower and upper bounds of the index. Inclusive range.
static constexpr topo_position_t kLowerBound = INT64_MIN;
static constexpr topo_position_t kUpperBound = INT64_MAX;
static constexpr topo_position_t kMidPoint = 0;

// How far away to space nodes that are appended to the graph.
// should be 2^n, where:
//   - n is the maximum number of repeated insertions without a re-index
//   - 2^(64-n) is the maximum number of appends to the end without reindex
static constexpr topo_position_t kAppendInterval = 1099511627776ULL /* 2^40 */;

static void printValueRef(std::ostream& out, const Value* n) {
  out << "%" << n->debugName();
}

// NB: This overload will become ambiguous with the one Caffe2 provides in its
// logging, if they ever intersect.
template <typename T>
std::ostream& operator<<(std::ostream& out, const std::vector<T>& nodes) {
  out << at::ArrayRef<T>{nodes};
  return out;
}

template <typename T>
static std::ostream& printValueRefs(
    std::ostream& out,
    const at::ArrayRef<T> nodes) {
  size_t i = 0;
  for (auto n : nodes) {
    if (i++ > 0) {
      out << ", ";
    }
    printValueRef(out, n);
  }
  return out;
}

// Can't make these two overloads directly a template, it'll be ambiguous with
// the global printer for operator<<.

std::ostream& operator<<(
    std::ostream& out,
    const at::ArrayRef<const Value*> nodes) {
  return printValueRefs(out, nodes);
}

std::ostream& operator<<(std::ostream& out, const at::ArrayRef<Value*> nodes) {
  return printValueRefs(out, nodes);
}

struct const_value_list_with_types {
  const ArrayRef<const Value*> values;
  std::string delim;
  const_value_list_with_types(
      ArrayRef<const Value*> values,
      std::string delim_ = ", ")
      : values(values), delim(std::move(delim_)) {}
};

std::ostream& operator<<(
    std::ostream& out,
    const const_value_list_with_types& l) {
  size_t i = 0;
  for (auto n : l.values) {
    if (i++ > 0) {
      out << l.delim;
    }
    printValueRef(out, n);
    out << " : ";
    out << *n->type();
  }
  return out;
}

static void printAttribute(std::ostream& out, const at::Tensor& tensor) {
  // 1-elem tensors are usually boxed scalars, so print them like it
  if (tensor.numel() == 1) {
    auto scalar_tensor = tensor.view({}).item();
    out << "{";
    if (scalar_tensor.isFloatingPoint()) {
      out << scalar_tensor.toDouble();
    } else {
      out << scalar_tensor.toLong();
    }
    out << "}";
  } else if (tensor.numel() <= max_tensor_display_size) {
    // TODO: This is awful code.  Also it doesn't work on Windows.
    std::ostringstream tensor_ss;
    tensor_ss << tensor;
    std::string tensor_s{tensor_ss.str()};
    // Remove newlines
    std::replace(tensor_s.begin(), tensor_s.end(), '\n', ' ');
    out << tensor_s;
  } else {
    out << "<Tensor>";
  }
}

static void printAttribute(std::ostream& out, const IValue& ival) {
  const auto customFormatter = [](std::ostream& ss, const IValue& input) {
    if (input.isTensor()) {
      printAttribute(ss, input.toTensor());
      return true;
    } else if (input.isTensorList()) {
      ss << "[<Tensors>]";
      return true;
    }
    return false;
  };
  ival.repr(out, customFormatter);
}

static void printTypeList(
    std::ostream& out,
    const std::vector<TypePtr>& items) {
  out << "[";
  int i = 0;
  for (auto& item : items) {
    if (i++ > 0)
      out << ", ";
    out << *item;
  }
  out << "]";
}

void Node::printAttrValue(std::ostream& out, const Symbol& name) const {
  switch (kindOf(name)) {
    case AttributeKind::f:
      printAttribute(out, f(name));
      break;
    case AttributeKind::fs:
      printAttribute(out, fs(name));
      break;
    case AttributeKind::i:
      printAttribute(out, i(name));
      break;
    case AttributeKind::is:
      printAttribute(out, is(name));
      break;
    case AttributeKind::s:
      printAttribute(out, s(name));
      break;
    case AttributeKind::ss:
      printAttribute(out, ss(name));
      break;
    case AttributeKind::t:
      printAttribute(out, t(name));
      break;
    case AttributeKind::ts:
      out << "[<Tensors>]";
      break;
    case AttributeKind::ival:
      printAttribute(out, ival(name));
      break;
    case AttributeKind::g:
      out << "<Graph>";
      break;
    case AttributeKind::gs:
      out << "[<Graphs>]";
      break;
    case AttributeKind::ty:
      out << *ty(name);
      break;
    case AttributeKind::tys:
      printTypeList(out, tys(name));
      break;
  }
}

void Node::printAttributes(std::ostream& out, bool ignore_subgraph = false)
    const {
  out << "[";
  auto names = attributeNames();
  int i = 0;
  for (auto name : names) {
    if (ignore_subgraph && name == attr::Subgraph) {
      continue;
    }
    if (i++ > 0) {
      out << ", ";
    }
    // TODO: debugging mode to see the qualifier.  We definitely
    // don't want to print the qualifier since it should always
    // be attribute, but you might be able to track down a weird
    // bug by printing it out.
    out << name.toUnqualString() << "=";

    printAttrValue(out, name);
  }
  out << "]";
}

SourceRange Node::sourceRange() const {
  if (source_range_) {
    return *source_range_;
  }
  return SourceRange();
}

static std::ostream& indent(std::ostream& out, size_t level) {
  for (size_t i = 0; i < level; ++i) {
    out << "  ";
  }
  return out;
}

std::ostream& Node::print(
    std::ostream& out,
    size_t level,
    std::vector<const Node*>* groups,
    bool print_source_locations,
    bool print_attributes,
    bool print_scopes,
    bool print_body) const {
  auto outs = outputs();
  indent(out, level) << const_value_list_with_types(outs);
  out << " = ";
  if (kind() == prim::PythonOp) {
    auto* pyOp = static_cast<const ::torch::jit::PythonOp*>(this);
    out << "^" << pyOp->name();
    pyOp->writeScalars(out);
  } else if (hasAttribute(attr::Subgraph) && groups) {
    out << kind().toQualString() << "_" << groups->size();
    if (print_attributes && numAttributes() > 1 &&
        kind() != prim::DifferentiableGraph) {
      printAttributes(out, /*ignore_subgraph=*/true);
    }

    groups->push_back(this);
  } else {
    out << kind().toQualString();
    if (print_attributes && hasAttributes()) {
      printAttributes(out);
    }
  }
  out << "(" << inputs() << ")";

  if (print_scopes) {
    std::string scName = scopeName();
    if (!scName.empty()) {
      out << ", ";
      out << "scope: " << scName;
    }
  }

  // In debug print, append file:line:col as a comment after each node
  if (print_source_locations) {
    SourceRange r = sourceRange();
    if (sourceRange().source()) {
      if (auto orig = sourceRange().source()->findSourceRangeThatGenerated(r)) {
        r = *orig;
      }
    }
    if (auto file_line_col = r.file_line_col()) {
      std::string filename;
      size_t line, col;
      std::tie(filename, line, col) = *file_line_col;
      out << " # " << filename << ":" << line << ":" << col;
    }
  }

  if (!print_body) {
    return out;
  }

  out << "\n";

  for (size_t i = 0; i < blocks().size(); ++i) {
    auto b = blocks()[i];
    indent(out, level + 1) << "block" << i << "("
                           << const_value_list_with_types(b->inputs())
                           << "):\n";
    for (auto nested : b->nodes()) {
      nested->print(out, level + 2, groups);
    }
    indent(out, level + 2) << "-> (" << b->outputs() << ")\n";
  }

  return out;
}

std::ostream& operator<<(std::ostream& out, const Node& n) {
  return n.print(out, 0, nullptr);
}

std::ostream& Graph::print(std::ostream& out, bool print_source_locations)
    const {
  out << "graph(" << const_value_list_with_types(inputs(), ",\n      ")
      << "):\n";
  std::vector<const Node*> groups;
  for (auto n : nodes()) {
    n->print(out, 1, &groups, print_source_locations);
  }
  out << "  return (" << outputs() << ")\n";
  size_t i = 0;
  for (auto fg : groups) {
    out << "with " << fg->kind().toQualString() << "_" << i++ << " = "
        << *fg->g(attr::Subgraph);
  }
  /*
  // Uncomment this to debug all_nodes issues
  {
    out << "\n";
    out << "all_nodes:\n";
    for (auto& n : all_nodes) {
      printNode(out, const_cast<Node*>(n), nullptr);
    }
  }
  */
  return out;
}

std::ostream& operator<<(std::ostream& out, const Graph& g) {
  return g.print(out, true);
}

static void checkSameDevice(const Node* node) {
  bool has_device = false;
  c10::optional<at::Device> device = c10::nullopt;
  auto checkValue = [&](const Value* v) {
    if (TensorTypePtr type = v->type()->cast<TensorType>()) {
      if (type->device() && !has_device) {
        has_device = true;
        device = *type->device();
      } else {
        AT_ASSERT(device == type->device());
      }
    }
  };
  for (auto input : node->inputs()) {
    checkValue(input);
  }
  for (auto output : node->outputs()) {
    checkValue(output);
  }
}

using node_set = std::set<const Node*>;
#define ALL_OF(container) container.begin(), container.end()

// These functions purposely operate on the internal members directly, to force
// you to think about how the invariants change if you change the data
// representation (even if the external API does not change.)

// NB: This assert is written to assume you don't have any unattached
// nodes.  Unattached nodes can occur while manipulations to the
// graph are occurring.
void Node::lint() const {
  // Node invariants
  // - if node should live in list, nodes_iter is consistent
  // - Inputs are all marked as a use by the nodes they refer to
  // - Owning graph is non-null and consistent
  // - The "Select" invariant, when the node is MultiReturn
  //
  // The handle invariant:
  //    If a node takes a handle as an input, it is always the
  //    LAST input of the node.  There is at most one handle input.

  {
    size_t i = 0;
    for (auto input : inputs_) {
      // WARNING: O(n^2)
      // NOLINTNEXTLINE(cppcoreguidelines-pro-type-const-cast)
      AT_ASSERT(
          std::find(ALL_OF(input->uses_), Use(const_cast<Node*>(this), i)) !=
          input->uses_.end());
      AT_ASSERT(graph_->all_nodes.count(this) == 1);
      i++;
    }
  }

  for (auto o : outputs()) {
    size_t i = 0;
    for (auto use : o->uses()) {
      // Use invariants
      // - Use is consistent with inputs
      // - Every user node is live (checked in Graph)
      AT_ASSERT(use.user->inputs_[use.offset] == o);
      i++;
    }
  }

  // Node subclass invariants
  switch (kind()) {
    case prim::Constant:
      AT_ASSERT(inputs_.size() == 0);
      break;
    case prim::Return:
      // Return uses is zero
      AT_ASSERT(outputs().size() == 0);
      break;
    case prim::Param:
      // Param inputs is zero
      AT_ASSERT(inputs_.size() == 0);
      break;
    case prim::PythonOp: {
      // Python operator cconv is correct
      auto* value = static_cast<const PythonOp*>(this);
      value->lint_python();
      break;
    }
    case prim::Eval:
      // TODO: add invariants
      // TODO: It's not good for these ops to be top-level, it makes cases
      // longer.
      break;
    case prim::FusionGroup:
      checkSameDevice(this);
      // TODO: Typecheck the parameters
      g(attr::Subgraph)->lint();
      break;
  }
}

// TODO: When lint fails, give better indication about which
// instruction triggered the failure.
void Graph::lint() const {
  // Graph invariants

  // Uncomment the following to see the graph
  // std::cout << *const_cast<Graph*>(this);

  // nodes
  // - nodes_ is a valid topological ordering for inputs
  // - No repeated nodes
  // - Params and return do NOT occur in nodes
  // - next_unique_ is greater than all uniques in graph
  // - uniques in all_nodes are unique
  // - every use will occur later in the topsort

  struct LintScope {
    LintScope() = default;
    LintScope(std::unique_ptr<LintScope> parent) : parent(std::move(parent)) {}
    bool contains(const Value* v) {
      return values.count(v) > 0 || (parent && parent->contains(v));
    }
    bool contains(const Node* n) {
      return nodes.count(n) > 0 || (parent && parent->contains(n));
    }
    void insert(const Value* v) {
      AT_ASSERT(!contains(v));
      values.insert(v);
    }
    void insert(const Node* n) {
      AT_ASSERT(!contains(n));
      nodes.insert(n);
    }
    std::unique_ptr<LintScope> parent;

   private:
    std::unordered_set<const Value*> values;
    std::unordered_set<const Node*> nodes;
  };
  // Struct enables mutual recursion in linting methods.
  // Putting it inside Graph::lint enables access to private Graph members
  struct LintImpl {
    LintImpl(const Graph& g)
        : g(g),
          scope(new LintScope()),
          all_nodes_set(ALL_OF(g.all_nodes)) {} // NB: all_nodes is *unordered*
    const Graph& g;
    std::unique_ptr<LintScope> scope;
    std::unordered_set<size_t> seen_uniques;
    std::unordered_map<const Node*, int64_t> anticipated_uses;
    node_set all_nodes_set;
    node_set sum_set;

    void check_value(const Value* v) {
      scope->insert(v);
      auto b2 = seen_uniques.insert(v->unique());
      AT_ASSERT(b2.second); // insertion took place
      AT_ASSERT(v->unique() < g.next_unique_);

      for (auto use : v->uses()) {
        AT_ASSERT(!scope->contains(use.user));
        AT_ASSERT(g.all_nodes.count(use.user) == 1);
        anticipated_uses[use.user]++; // int default constructs to 0
      }
    }
    void check_node(const Node* n) {
      for (auto input : n->inputs_) {
        if (!scope->contains(input)) {
          AT_ASSERTM(0, input->unique(), " not in scope");
        }
      }
      AT_ASSERT(anticipated_uses[n] == static_cast<int64_t>(n->inputs_.size()));
      anticipated_uses[n] = -1; // we saw the anticipated user!
      scope->insert(n);
      for (auto block : n->blocks()) {
        std::unique_ptr<LintScope> new_scope(new LintScope(std::move(scope)));
        scope = std::move(new_scope);
        check_block(block);
        scope = std::move(scope->parent);
      }
      size_t i = 0;
      for (auto o : n->outputs()) {
        AT_ASSERT(o->node() == n);
        AT_ASSERT(i++ == o->offset_);
        check_value(o);
      }
      n->lint();
    }
    void check_block(const Block* b) {
      // Check topological ordering
      AT_ASSERT(b->param_node()->isBefore(*b->nodes().begin()));
      auto curNode = *b->nodes().begin();
      while (curNode != b->return_node()) {
        AT_ASSERT(curNode->isBefore(curNode->next()));
        curNode = curNode->next();
      }

      for (auto input : b->inputs()) {
        check_value(input);
        AT_ASSERT(input->node()->kind_ == prim::Param);
      }

      for (auto n : b->nodes()) {
        AT_ASSERT(n->kind_ != prim::Param);
        AT_ASSERT(n->kind_ != prim::Return);
        check_node(n);
      }

      AT_ASSERT(b->output_->kind() == prim::Return);
      check_node(b->output_);

      // all_nodes
      // - inputs_, output_ and nodes_ are all included in all_nodes
      // - all_nodes does not contain dead nodes??? (likely to be temporarily
      // suspended).  Weaker: all_nodes contains all inputs and returns
      // - only one return node???

      node_set nodes_set(ALL_OF(b->nodes()));
      node_set inputs_set{b->input_};
      node_set output_set{b->output_};
      // TODO: Make a more type safe std::includes wrapper which disallows use
      // on non-ordered containers
      AT_ASSERT(std::includes(ALL_OF(all_nodes_set), ALL_OF(nodes_set)));
      AT_ASSERT(std::includes(ALL_OF(all_nodes_set), ALL_OF(inputs_set)));
      AT_ASSERT(std::includes(ALL_OF(all_nodes_set), ALL_OF(output_set)));

      sum_set.insert(ALL_OF(nodes_set));
      sum_set.insert(ALL_OF(inputs_set));
      sum_set.insert(ALL_OF(output_set));
    }
    void check_graph() {
      node_set all_nodes_set(
          ALL_OF(g.all_nodes)); // NB: all_nodes is *unordered*

      check_block(g.block_);
      for (auto kv : anticipated_uses) {
        AT_ASSERT(kv.second == -1);
      }
      AT_ASSERT(std::includes(ALL_OF(sum_set), ALL_OF(all_nodes_set)));
    }
  };
  LintImpl(*this).check_graph();
}

void Graph::dump() const {
  std::cout << *this << "\n";
}

void Graph::push_scope(const std::string& scope_name) {
  current_scope_ = current_scope_->push(Symbol::scope(scope_name));
  Node* block_node = insertNode(create(prim::TracedModuleForward, 0));
  block_node->s_(attr::scope, scope_name);
  Block* b = block_node->addBlock();
  setInsertPoint(b);
}
void Graph::pop_scope() {
  current_scope_ = current_scope_->parent();
  if (insertPoint()->owningBlock()->owningNode()->kind() ==
      prim::TracedModuleForward) {
    setInsertPoint(insertPoint()->owningBlock()->owningNode()->next());
  }
}

void LintGraph(const std::shared_ptr<Graph>& graph) {
  graph->lint();
}

Block::Block(Graph* graph_, Node* node_)
    : graph_(graph_),
      output_(graph_->create(prim::Return, 0)),
      input_(graph_->create(prim::Param, 0)),
      owning_node_(node_) {
  input_->next() = output_;
  input_->prev() = output_;
  output_->next() = input_;
  output_->prev() = input_;

  graph_->all_blocks.emplace(this);
  output_->owning_block_ = this;
  output_->topo_position_ = kUpperBound;
  input_->owning_block_ = this;
  input_->topo_position_ = kLowerBound;
}

void Block::reIndexTopology() {
  auto curPos = kLowerBound;
  for (auto node : nodes()) {
    AT_ASSERT(curPos <= (kUpperBound - kAppendInterval));
    curPos += kAppendInterval;
    node->topo_position_ = curPos;
  }
}

void Block::cloneFrom(Block* src, std::function<Value*(Value*)> value_map) {
  std::unordered_map<Value*, Value*> local_map;
  auto env = [&](Value* v) {
    auto it = local_map.find(v);
    if (it != local_map.end()) {
      return it->second;
    }
    return value_map(v);
  };

  auto graph = owningGraph();
  for (auto input : src->inputs()) {
    local_map[input] = this->addInput()->copyMetadata(input);
  }

  for (auto node : src->nodes()) {
    auto new_node = this->appendNode(graph->createClone(node, env));
    for (size_t i = 0; i < node->outputs().size(); ++i) {
      auto oo = node->outputs()[i];
      auto no = new_node->outputs()[i];
      local_map[oo] = no;
      no->copyMetadata(oo);
    }
  }
  for (auto output : src->outputs()) {
    this->registerOutput(env(output));
  }
}

void Block::destroy() {
  // we cannot destroy the output because it is used as the sentinel
  // for the nodes() list and has to remain valid for the loop
  output_->removeAllInputs();
  for (auto it = this->nodes().reverse().begin(),
            end = this->nodes().reverse().end();
       it != end;
       ++it) {
    it.destroyCurrent();
  }
  output_->destroy();
  input_->destroy();
  graph_->freeBlock(this);
}

std::shared_ptr<Graph> Graph::copy() {
  auto new_g = std::make_shared<Graph>();
  auto env = [](Value* v) -> Value* {
    AT_ERROR(
        "Graph::copy() encountered a use of a value " + v->debugName() +
        " not in scope. Run lint!");
  };
  new_g->block()->cloneFrom(this->block(), env);
  return new_g;
}

void Block::remapTypes(const std::function<TypePtr(TypePtr)>& type_map) {
  for (Value* input : inputs()) {
    input->setType(type_map(input->type()));
  }
  for (Node* node : nodes()) {
    for (Value* output : node->outputs()) {
      output->setType(type_map(output->type()));
    }
    for (Block* sub_block : node->blocks()) {
      sub_block->remapTypes(type_map);
    }
    for (Symbol name : node->attributeNames()) {
      if (node->kindOf(name) == AttributeKind::g) {
        node->g(name)->remapTypes(type_map);
      } else if (node->kindOf(name) == AttributeKind::gs) {
        for (const auto& g : node->gs(name)) {
          g->remapTypes(type_map);
        }
      }
    }
  }
}

void Graph::remapTypes(const std::function<TypePtr(TypePtr)>& type_map) {
  block()->remapTypes(type_map);
}

void Value::inferTypeFrom(const at::Tensor& output) {
  setType(TensorType::create(output));
}

bool Value::mustBeNone() const {
  return node_->mustBeNone();
}
bool Value::mustNotBeNone() const {
  return node_->kind() != prim::AutogradAdd && type() != NoneType::get() &&
      !type()->cast<OptionalType>();
}

std::string Value::debugNameBase() const {
  std::string name = debugName();
  std::string name_base = name;
  auto last_dot_pos = name.find_last_of('.');
  if (last_dot_pos != std::string::npos && last_dot_pos + 1 != name.size()) {
    if (name.find_first_not_of("0123456789", last_dot_pos + 1) ==
        std::string::npos) {
      name_base = name.substr(0, last_dot_pos);
    }
  }
  return name_base;
}

bool Value::isValidName(const std::string& name) {
  // Empty strings are legal
  if (!name.size()) {
    return true;
  }

  // Numbers are not legal
  if (name.find_first_not_of("0123456789") == std::string::npos) {
    return false;
  }

  return true;
}

Value* Value::setDebugName(const std::string& name) {
  if (!isValidName(name)) {
    throw std::runtime_error("Invalid name: '" + name + "'");
  }

  auto& names = node()->owningGraph()->unique_names_;

  // clear any old name from the map
  if (hasDebugName()) {
    names.erase(unique_name_);
    unique_name_ = "";
  }

  // allow "" to clear the uniquename
  if (name == "") {
    return this;
  }

  // if someone else has this name, then rename the other value
  auto old_owner_of_name = names.find(name);
  if (old_owner_of_name != names.end()) {
    size_t suffix = 1;
    std::string name_base = name;
    auto last_dot_pos = name.find_last_of('.');
    if (last_dot_pos != std::string::npos && last_dot_pos + 1 != name.size()) {
      if (name.find_first_not_of("0123456789", last_dot_pos + 1) ==
          std::string::npos) {
        suffix = c10::stoll(name.substr(last_dot_pos + 1));
        name_base = name.substr(0, last_dot_pos);
      }
    }
    std::string replacement_name;
    do {
      std::stringstream ss;
      ss << name_base << "." << suffix++;
      replacement_name = ss.str();
    } while (names.count(replacement_name) > 0);
    old_owner_of_name->second->setDebugName(replacement_name);
  }

  names[name] = this;
  unique_name_ = name;
  return this;
}

Value* Value::copyMetadata(Value* from) {
  setType(from->type());
  if (from->hasDebugName()) {
    setDebugName(from->debugName());
  }
  return this;
}

void Value::replaceFirstUseWith(Value* newValue) {
  AT_ASSERT(owningGraph() == newValue->owningGraph());
  auto u = uses()[0];
  u.user->inputs_[u.offset] = newValue;
  newValue->uses_.push_back(u);
  uses_.erase(uses_.begin());
}

void Value::replaceAllUsesWith(Value* newValue) {
  while (!uses().empty()) {
    replaceFirstUseWith(newValue);
  }
}

void Value::replaceAllUsesAfterNodeWith(const Node* node, Value* newValue) {
  std::for_each(uses_.begin(), uses_.end(), [&node, newValue](Use& u) {
    if (u.user->isAfter(node)) {
      u.user->inputs_[u.offset] = newValue;
      newValue->uses_.push_back(u);
    }
  });

  uses_.erase(
      std::remove_if(
          uses_.begin(),
          uses_.end(),
          [&node](const Use& u) { return u.user->isAfter(node); }),
      uses_.end());
}

size_t findArgument(const FunctionSchema& the_schema, Symbol name) {
  auto name_str = name.toUnqualString();
  for (size_t i = 0; i < the_schema.arguments().size(); ++i) {
    const Argument* arg = &the_schema.arguments()[i];
    if (arg->name() == name_str) {
      return i;
    }
  }
  throw std::runtime_error(
      std::string("Couldn't find an argument called ") + name.toQualString());
}

c10::optional<IValue> Node::get(Symbol name) const {
  return toIValue(namedInput(name));
}

Value* Node::namedInput(Symbol name) const {
  return input(findArgument(schema(), name));
}

bool Node::matches(const FunctionSchema& schema) const {
  // wrong name
  if (kind().toQualString() != schema.name()) {
    return false;
  }
  at::ArrayRef<const Value*> actuals = inputs();
  const auto& formals = schema.arguments();

  // not enough inputs
  if (actuals.size() < formals.size()) {
    return false;
  }

  TypeEnv type_env;
  for (size_t i = 0; i < formals.size(); ++i) {
    auto formal = formals[i].type();
    const MatchTypeReturn matched_type = matchTypeVariables(
        formal, actuals[i]->type(), type_env);
    if (!matched_type.success()) {
      return false;
    }

    TypePtr resolved = tryEvalTypeVariables(formal, type_env);
    if (resolved) {
      formal = resolved;
    }
    // note: it is possible at this point that type variable matching has
    // not resolved all type variables, e.g. if None was matched to Optional[T]
    // we will not succeed at matching T. However None <: Optional[T] so this
    // check can still succeed.

    if (!actuals[i]->type()->isSubtypeOf(formal)) {
      return false;
    }
  }

  // too many inputs
  if (!schema.is_vararg() && actuals.size() != formals.size()) {
    return false;
  }

  return true;
}

bool Node::matches(
    const char* signature_literal,
    at::ArrayRef<Symbol> const_inputs) const {
  if (!matches(getOperatorForLiteral(signature_literal)->schema())) {
    return false;
  }
  for (Symbol s : const_inputs) {
    if (!is_constant(s)) {
      return false;
    }
  }
  return true;
}

bool Node::mustBeNone() const {
  // We can statically deduce this Node has returning None if:
  return
      // It's an AutogradZero node, or ...
      kind_ == prim::AutogradZero ||
      // It has only one output and that output is NoneType, or ...
      (outputs().size() == 1 && output()->type() == NoneType::get()) ||
      // It's a constant optional with no value in the attributes.
      (kind_ == prim::Constant && !this->hasAttributes() &&
       output()->type()->cast<OptionalType>());
}

void Node::dump() const {
  std::cout << *this << "\n";
}

const FunctionSchema& Node::schema() const {
  if (op_) {
    return op_->schema();
  }
  return getOperator().schema();
}

const FunctionSchema* Node::maybeSchema() const {
  if (auto op = maybeOperator()) {
    return &op->schema();
  }
  return nullptr;
}

const Operator* Node::maybeOperator() const {
  if (!op_) {
    const auto& candidates = getAllOperatorsFor(kind());
    for (const auto& candidate : candidates) {
      if (matches(candidate->schema())) {
        op_ = candidate.get();
        break;
      }
    }
  }
  return op_;
}

const Operator& Node::getOperator() const {
  const Operator* maybe = maybeOperator();
  if (maybe)
    return *maybe;

  auto er = script::ErrorReport(sourceRange());
  er << "Schema not found for node. File a bug report.\n";
  er << "Node: " << *this << "\n";
  er << "Input types:";
  for (size_t i = 0; i < inputs().size(); ++i) {
    if (i > 0)
      er << ", ";
    er << *inputs()[i]->type();
  }
  const auto& candidates = getAllOperatorsFor(kind());
  if (candidates.size() > 0) {
    er << "\ncandidates were:\n";
    for (auto& candidate : candidates) {
      er << "  " << candidate->schema() << "\n";
    }
  } else {
    er << "\nno candidates found\n";
  }
  er << "within the graph:\n";
  er << *owningGraph() << "\n";
  throw er;
}

Operation Node::getOperation() const {
  // note: some operators require the node to produce a runnable operation, which
  // is why 'this' is passed here. getOperator() ensures that 'this' matches the schema
  // of the returned operator.
  return getOperator().getOperation(this);
}

bool Node::isNondeterministic() const {
  // TODO: This should match against operator NAME only (do not include
  // overload, do not include schema string)
  static const OperatorSet nondeterministic_ops = {
      "aten::dropout(Tensor input, float p, bool train) -> Tensor",
      "aten::_fused_dropout(Tensor self, float p, Generator? generator) -> (Tensor, Tensor)",
      "aten::_standard_gamma(Tensor self, Generator? generator) -> Tensor",
      "aten::bernoulli(Tensor self, *, Generator? generator) -> Tensor",
      "aten::bernoulli(Tensor self, float p, *, Generator? generator) -> Tensor",
      "aten::multinomial(Tensor self, int num_samples, bool replacement, *, Generator? generator) -> Tensor",
      "aten::normal(Tensor mean, Tensor std, *, Generator? generator) -> Tensor",
      "aten::normal(float mean, Tensor std, *, Generator? generator) -> Tensor",
      "aten::normal(Tensor mean, float std, *, Generator? generator) -> Tensor",
      "aten::poisson(Tensor self, Generator? generator) -> Tensor",
      "aten::rrelu(Tensor self, Scalar lower, Scalar upper, bool training, Generator? generator) -> Tensor",
      "aten::rrelu_with_noise(Tensor self, Tensor noise, Scalar lower, Scalar upper, bool training, Generator? generator) -> Tensor",
<<<<<<< HEAD
      "aten::rand(int[] size, *, int? dtype=None, int? layout=None, Device? device=None, bool pin_memory=False) -> Tensor",
      "aten::rand_like(Tensor self, *, MemoryFormat memory_format) -> Tensor",
      "aten::rand_like(Tensor self, *, int? dtype=None, int? layout=None, Device? device=None, bool pin_memory=False, MemoryFormat? memory_format=None) -> Tensor",
      "aten::randint(int high, int[] size, *, int? dtype=None, int? layout=None, Device? device=None, bool pin_memory=False) -> Tensor",
      "aten::randint(int low, int high, int[] size, *, int? dtype=None, int? layout=None, Device? device=None, bool pin_memory=False) -> Tensor",
      "aten::randint_like(Tensor self, int high, *, MemoryFormat memory_format) -> Tensor",
      "aten::randint_like(Tensor self, int low, int high, *, MemoryFormat memory_format) -> Tensor",
      "aten::randint_like(Tensor self, int high, *, int? dtype=None, int? layout=None, Device? device=None, bool pin_memory=False, MemoryFormat? memory_format=None) -> Tensor",
      "aten::randint_like(Tensor self, int low, int high, *, int? dtype=None, int? layout=None, Device? device=None, bool pin_memory=False, MemoryFormat? memory_format=None) -> Tensor",
      "aten::randn(int[] size, *, int? dtype=None, int? layout=None, Device? device=None, bool pin_memory=False) -> Tensor",
      "aten::randn_like(Tensor self, *, MemoryFormat memory_format) -> Tensor",
      "aten::randn_like(Tensor self, *, int? dtype=None, int? layout=None, Device? device=None, bool pin_memory=False, MemoryFormat? memory_format=None) -> Tensor",
      "aten::randperm(int n, *, int? dtype=None, int? layout=None, Device? device=None, bool pin_memory=False) -> Tensor"};
=======
      "aten::rand(int[] size, *, int? dtype, int? layout, Device? device, bool? pin_memory) -> Tensor",
      "aten::rand_like(Tensor self, *, int? dtype=None, int? layout=None, Device? device=None, bool? pin_memory=None, MemoryFormat? memory_format=None) -> Tensor",
      "aten::randint(int high, int[] size, *, int? dtype, int? layout, Device? device, bool? pin_memory) -> Tensor",
      "aten::randint(int low, int high, int[] size, *, int? dtype, int? layout, Device? device, bool? pin_memory) -> Tensor",
      "aten::randint_like(Tensor self, int high, *, int? dtype=None, int? layout=None, Device? device=None, bool? pin_memory=None, MemoryFormat? memory_format=None) -> Tensor",
      "aten::randint_like(Tensor self, int low, int high, *, int? dtype=None, int? layout=None, Device? device=None, bool? pin_memory=None, MemoryFormat? memory_format=None) -> Tensor",
      "aten::randn(int[] size, *, int? dtype, int? layout, Device? device, bool? pin_memory) -> Tensor",
      "aten::randn_like(Tensor self, *, int? dtype=None, int? layout=None, Device? device=None, bool? pin_memory=None, MemoryFormat? memory_format=None) -> Tensor",
      "aten::randperm(int n, *, int? dtype, int? layout, Device? device, bool? pin_memory) -> Tensor"};
>>>>>>> c94098ad

  if (!isMemberOf(nondeterministic_ops)) {
    return false;
  }
  // Dropout with train = False is deterministic
  if (matches("aten::dropout(Tensor input, float p, bool train) -> Tensor") &&
      is_constant(attr::train) && !get<bool>(attr::train).value()) {
    return false;
  }
  return true;
}

bool Node::hasSideEffects() const {
  switch (kind_) {
    case prim::PythonOp:
    case prim::IgnoredPythonOp:
    case prim::Print:
    case prim::RaiseException:
    case prim::SetAttr:
    case aten::warn:
    case aten::save:
    case aten::manual_seed:
    case prim::AddStatValue:
    case prim::TimePoint:
    case prim::CallFunction:
    case prim::CallMethod:
    case prim::BailoutTemplate:
    case prim::profile:
    case prim::BailOut:
    case prim::Guard:
      return true;
  }

  auto op = maybeOperator();
  if (!op) {
    TORCH_INTERNAL_ASSERT(
        kind_.is_prim(),
        "Only prim ops are allowed to not have a registered operator but ",
        kind_.toDisplayString(),
        " doesn't have one either. We don't know if this op has side effects.");
    return false;
  }

  if (kind_.is_prim() || kind_.is_aten()) {
    // TODO There is nothing in the system that relies on aten:: and prim::
    // ops using AliasAnalysisKind::FROM_SCHEMA,
    // AliasAnalysisKind::INTERNAL_SPECIAL_CASE, or
    // AliasAnalysisKind::CONSERVATIVE but this is the intended behavior for all
    // current ops and a good error check. We can consider lifting this
    // constraint later if we have a use case for it.
    TORCH_INTERNAL_ASSERT(
        op->aliasAnalysisKind() == AliasAnalysisKind::INTERNAL_SPECIAL_CASE ||
            op->aliasAnalysisKind() == AliasAnalysisKind::FROM_SCHEMA ||
            op->aliasAnalysisKind() == AliasAnalysisKind::CONSERVATIVE,
        "aten:: and prim:: ops should have AliasAnalysisKind::INTERNAL_SPECIAL_CASE"
        ", AliasAnalysisKind::FROM_SCHEMA or AliasAnalysisKind::CONSERVATIVE but ",
        kind_.toDisplayString(),
        " has ",
        toString(op->aliasAnalysisKind()));
  }

  switch (op->aliasAnalysisKind()) {
    case AliasAnalysisKind::PURE_FUNCTION:
      return false;
    case AliasAnalysisKind::FROM_SCHEMA:
      return false;
    case AliasAnalysisKind::INTERNAL_SPECIAL_CASE:
      return false;
    case AliasAnalysisKind::CONSERVATIVE:
      return true;
  }
  TORCH_INTERNAL_ASSERT(false, "Unhandled AliasAnalysisKind case");
  return false; // silence compiler warning
}

// Assign this node a topological position, to facilitate fast isBefore() and
// isAfter() queries. Must be called right after a node is inserted into the
// node list.
//
// The basic scheme is: assign every node a position (uint64_t).  The common
// case (appending to the end of the graph) is made more efficient by advancing
// a fixed interval past the previous node and placing `this` there. Otherwise,
// assign `this` a position at the midpoint between its prev() and next()
// nodes.
//
// If we ever run out of space (by, e.g. inserting too much in place), we
// reindex by spreading out all the nodes again.
void Node::assignTopoPosition() {
  bool is_first = prev() == owningBlock()->param_node();
  bool is_last = next() == owningBlock()->return_node();

  const auto prevPos = prev()->topo_position_;
  const auto nextPos = next()->topo_position_;

  // Append to the end of the graph
  if (is_last) {
    if (is_first) {
      // the node list is empty, assign the first position
      topo_position_ = kMidPoint;
      return;
    }

    if (prevPos >= (kUpperBound - kAppendInterval)) {
      // we're running off the edge
      owningBlock()->reIndexTopology();
      return;
    }

    topo_position_ = prevPos + kAppendInterval;

    // Prepend to the graph
  } else if (is_first) {
    // next() is the first element in the block list
    if (nextPos <= (kLowerBound + kAppendInterval)) {
      // we're running off the edge
      owningBlock()->reIndexTopology();
      return;
    }
    topo_position_ = nextPos - kAppendInterval;

    // insert between two existing nodes
  } else {
    const auto posBetween = prevPos + (nextPos - prevPos) / 2;
    if (posBetween == prevPos) {
      // There was no room
      owningBlock()->reIndexTopology();
      return;
    }
    topo_position_ = posBetween;
  }
}

Node::Node(Graph* graph_, NodeKind kind_)
    : kind_(kind_),
      graph_(graph_),
      owning_block_(nullptr),
      scope_(graph_->current_scope_),
      callstack_(c10::nullopt),
      op_(nullptr),
      topo_position_(0) {
  graph_->all_nodes.emplace(this);
}

void Node::eraseOutput(size_t i) {
  AT_ASSERT(i < outputs_.size());
  AT_ASSERT(outputs_[i]->uses().empty());
  op_ = nullptr;
  Value* n = outputs_[i];
  outputs_.erase(outputs_.begin() + i);
  owningGraph()->freeValue(n);
  for (size_t j = i; j < outputs_.size(); j++) {
    outputs_[j]->offset_--;
  }
}

Block* Node::addBlock() {
  op_ = nullptr;
  blocks_.push_back(new Block(owningGraph(), this));
  return blocks_.back();
}

void Node::eraseBlock(size_t i) {
  AT_ASSERT(i < blocks_.size());
  op_ = nullptr;
  Block* n = blocks_[i];
  blocks_.erase(blocks_.begin() + i);
  n->destroy();
}

void Node::destroy() {
  while (!outputs().empty()) {
    eraseOutput(outputs().size() - 1);
  }
  while (!blocks().empty()) {
    eraseBlock(blocks().size() - 1);
  }
  removeAllInputs();
  if (inBlockList()) {
    removeFromList();
  }
  graph_->freeNode(this);
}

void Node::cloneFrom(Node* s) {
  source_range_ = s->source_range_;
  if (s->scope_ && !s->scope_->isBlank()) {
    scope_ = s->scope_;
  }
  copyAttributes(*s);
  callstack_ = s->callstack_;
}

void Node::replaceAllUsesWith(Node* n) {
  AT_ASSERT(outputs().size() == n->outputs().size());
  size_t nOutputs = outputs().size();
  for (size_t i = 0; i < nOutputs; i++) {
    outputs()[i]->replaceAllUsesWith(n->outputs()[i]);
  }
}

Value* Node::insertInput(size_t i, Value* value) {
  AT_ASSERT(graph_ == value->owningGraph());
  op_ = nullptr;
  // First we update the offsets for all existing inputs that will reside
  // after the one we're inserting. Concretely, these are the inputs at
  // indices [i, # input). Since we're inserting one input before all of
  // these inputs, increment their use offsets for this value by 1
  for (size_t use_itr = i; use_itr < inputs_.size(); ++use_itr) {
    // See Note [User node does not uniquely identify use]
    auto use = findUseForInput(use_itr);
    use->offset += 1;
  }
  // Insert the actual input at the specified index
  inputs_.insert(inputs_.begin() + i, value);
  // Register the new use of the value we're inserted as an input.
  value->uses_.emplace_back(this, i);
  return value;
}

Value* Node::addInput(Value* value) {
  AT_ASSERT(graph_ == value->owningGraph());
  op_ = nullptr;
  value->uses_.emplace_back(this, inputs_.size());
  inputs_.push_back(value);
  return value;
}

Value* Node::replaceInput(size_t i, Value* newValue) {
  AT_ASSERT(newValue->owningGraph() == graph_);
  op_ = nullptr;
  Value* old = dropInput(i);
  inputs_[i] = newValue;
  newValue->uses_.emplace_back(this, i);
  return old;
}

void Node::replaceInputWith(Value* from, Value* to) {
  AT_ASSERT(from->owningGraph() == graph_);
  AT_ASSERT(to->owningGraph() == graph_);
  op_ = nullptr;
  size_t i = 0;
  for (auto input : inputs()) {
    if (input == from) {
      replaceInput(i, to);
    }
    i++;
  }
}

Value* Node::addOutput() {
  outputs_.push_back(new Value(this, outputs_.size()));
  op_ = nullptr;
  return outputs_.back();
}

Value* Node::insertOutput(size_t i) {
  op_ = nullptr;
  outputs_.insert(outputs_.begin() + i, new Value(this, i));
  for (size_t itr = i + 1; itr < outputs_.size(); ++itr) {
    outputs_[itr]->setOffset(outputs_[itr]->offset() + 1);
  }
  return outputs_.at(i);
}

bool Node::isBeforeOrAfter(const Node* n, MoveSide moveSide) const {
  if (this->owningBlock() == n->owningBlock()) {
    if (moveSide == MoveSide::BEFORE) {
      return this->topo_position_ < n->topo_position_;
    }

    if (moveSide == MoveSide::AFTER) {
      return this->topo_position_ > n->topo_position_;
    }

    AT_ASSERT(this == n);
    return false;
  }

  // These nodes don't share a common block. Traverse the blockchains upward
  // until we find the first common block.
  auto lhs = this;
  while (lhs) {
    AT_ASSERT(lhs->owningBlock());

    auto rhs = n;
    while (rhs) {
      if (!rhs->owningBlock()) {
        break;
      }

      if (lhs->owningBlock() == rhs->owningBlock()) {
        return lhs->isBeforeOrAfter(rhs, moveSide);
      }
      rhs = rhs->owningBlock()->owningNode();
    }

    lhs = lhs->owningBlock()->owningNode();
  }
  // should never reach here, since both nodes are ultimately in the same graph
  AT_ASSERT(false);
}

bool Node::isBefore(const Node* n) const {
  return isBeforeOrAfter(n, MoveSide::BEFORE);
}

bool Node::isAfter(const Node* n) const {
  return isBeforeOrAfter(n, MoveSide::AFTER);
}

Node* Node::insertBefore(Node* n) {
  AT_ASSERT(n->inBlockList());
  insertAfter(n->prev());
  return this;
}

Node* Node::insertAfter(Node* n) {
  AT_ASSERT(!inBlockList() && n->inBlockList());
  AT_ASSERT(n->owningBlock());
  AT_ASSERTM(
      n->kind() != prim::Return,
      "Attempting to insert a Node after the Return node or before the Param node");
  this->owning_block_ = n->owningBlock();
  Node* next = n->next();
  n->next() = this;
  this->prev() = n;
  this->next() = next;
  next->prev() = this;
  assignTopoPosition();
  return this;
}

void Node::moveAfter(Node* n) {
  removeFromList();
  insertAfter(n);
}

void Node::moveBefore(Node* n) {
  removeFromList();
  insertBefore(n);
}

void Node::removeInput(size_t i) {
  op_ = nullptr;
  dropInput(i);
  // everything after this input shifts left,
  // so we need to update their use offsets to match
  for (size_t j = i + 1; j < inputs_.size(); j++) {
    auto it = findUseForInput(j);
    it->offset--;
  }
  inputs_.erase(inputs_.begin() + i);
}

void Node::removeAllInputs() {
  op_ = nullptr;
  for (size_t i = 0; i < inputs().size(); ++i) {
    dropInput(i);
  }
  inputs_.clear();
}

void Node::permuteInputs(const std::vector<size_t>& new_order) {
  op_ = nullptr;
  AT_ASSERT(new_order.size() == inputs_.size());
  std::vector<Value*> new_inputs;
  new_inputs.reserve(new_order.size());
  for (size_t i = 0; i < new_order.size(); ++i) {
    AT_ASSERTM(inputs_.at(new_order[i]) != nullptr, "Repeated index");
    new_inputs.push_back(inputs_.at(new_order[i]));
    auto it = findUseForInput(new_order[i]);
    it->offset = i;
    inputs_.at(new_order[i]) = nullptr;
  }
  inputs_ = std::move(new_inputs);
}

void Node::permuteOutputs(const std::vector<size_t>& new_order) {
  op_ = nullptr;
  AT_ASSERT(new_order.size() == outputs_.size());
  std::vector<Value*> new_outputs;
  new_outputs.reserve(new_order.size());
  for (size_t i = 0; i < new_order.size(); ++i) {
    AT_ASSERTM(outputs_.at(new_order[i]) != nullptr, "Repeated index");
    new_outputs.push_back(outputs_.at(new_order[i]));
    outputs_.at(new_order[i])->setOffset(i);
    outputs_.at(new_order[i]) = nullptr;
  }
  outputs_ = std::move(new_outputs);
}

use_list::iterator Node::findUseForInput(size_t i) {
  auto& input_uses = inputs_[i]->uses_;
  // O(N) on the use list, but unless we get nodes with +100 uses
  // vector traversal still is probably faster than linked list
  auto use_it = std::find(input_uses.begin(), input_uses.end(), Use(this, i));
  AT_ASSERT(use_it != input_uses.end());
  return use_it;
}

Value* Node::dropInput(size_t i) {
  AT_ASSERT(i < inputs_.size());
  auto input_node = inputs_[i];
  auto use_it = findUseForInput(i);
  input_node->uses_.erase(use_it);
  inputs_[i] = nullptr;
  return input_node;
}

void Node::removeFromList() {
  AT_ASSERT(inBlockList());
  this->owning_block_ = nullptr;
  Node* next = this->next();
  Node* prev = this->prev();
  prev->next() = next;
  next->prev() = prev;
  this->next() = nullptr;
  this->prev() = nullptr;
}

Block* Node::findCommonAncestorBlockWith(Node* n) {
  if (n->owningBlock() == owningBlock()) {
    return owningBlock();
  }

  Node* n1 = this;
  Node* n2 = n;

  size_t d_1 = n1->blocksFromGraphBlock();
  size_t d_2 = n2->blocksFromGraphBlock();

  for (; d_1 > d_2; --d_1) {
    n1 = n1->owningBlock()->owningNode();
    // n2 contains n1
  }

  for (; d_2 > d_1; --d_2) {
    n2 = n2->owningBlock()->owningNode();
  }

  // Now they are the same numer of blocks from the graph block,
  // recurse upwards, checking if they are on the same block
  while (true) {
    if (n1->owningBlock() == n2->owningBlock()) {
      return n1->owningBlock();
    }

    n1 = n1->owningBlock()->owningNode();
    n2 = n2->owningBlock()->owningNode();

    AT_ASSERT(n1 != nullptr);
    AT_ASSERT(n2 != nullptr);
  }
}

size_t Node::blocksFromGraphBlock() {
  Node* n = this;
  size_t dist = 0;
  while (n->owningBlock()->owningNode()) {
    n = n->owningBlock()->owningNode();
    ++dist;
  }
  return dist;
}

inline const SourceRange& fakeRange() {
  static SourceRange range(std::make_shared<Source>(""), 0, 1);
  return range;
}

Value* Graph::insert(
    Symbol opname,
    at::ArrayRef<NamedValue> args,
    at::ArrayRef<NamedValue> kwargs,
    const c10::optional<SourceRange>& range) {
  return script::emitBuiltinCall(
      range.value_or(fakeRange()), *this, opname, args, kwargs);
}

Node* Graph::create(NodeKind kind, size_t num_outputs) {
  // NB: Node constructor adds node to all_nodes
  auto n = new Node(this, kind);
  for (size_t i = 0; i < num_outputs; i++) {
    n->addOutput();
  }
  return n;
}

Node* Graph::create(
    NodeKind kind,
    ArrayRef<Value*> inputs,
    size_t num_outputs) {
  auto n = create(kind, num_outputs);
  for (auto i : inputs) {
    n->addInput(i);
  }
  return n;
}

Node* Graph::createAutogradZero() {
  return create(prim::AutogradZero);
}

Node* Graph::createNone() {
  Node* n = create(prim::Constant);
  n->output()->setType(NoneType::get());
  return n;
}

Node* Graph::createUninitialized(TypePtr typ) {
  Node* n = create(prim::Uninitialized);
  n->output()->setType(std::move(typ));
  return n;
}

Node* Graph::createWithSubgraph(Symbol kind) {
  auto n = create(kind, 0);
  n->g_(attr::Subgraph, std::make_shared<Graph>(current_scope()));
  return n;
}

Node* Graph::createTuple(at::ArrayRef<Value*> values, TupleTypePtr tuple_type) {
  TORCH_INTERNAL_ASSERT(
      !tuple_type || tuple_type->schema(),
      "only pass tuple_type when creating a named tuple");
  if (!tuple_type) {
    auto types = fmap(values, [](Value* v) { return v->type(); });
    tuple_type = TupleType::create(std::move(types));
  }
  auto n = create(prim::TupleConstruct, values);

  n->output()->setType(tuple_type);
  return n;
}

Node* Graph::createTupleUnpack(Value* v) {
  TupleTypePtr tt = v->type()->expect<TupleType>();
  auto n = create(prim::TupleUnpack, {v}, 0);
  for (auto& element : tt->elements()) {
    n->addOutput()->setType(element);
  }
  return n;
}

Node* Graph::createTupleIndex(
    Value* tup,
    Value* idx,
    const TypePtr& output_type) {
  auto n = create(prim::TupleIndex, {tup, idx});
  n->output()->setType(output_type);
  return n;
}

Node* Graph::createTupleSlice(Value* tup, int64_t beg, int64_t end) {
  auto n = create(prim::TupleSlice, {tup});
  auto tuple_type = tup->type()->expect<TupleType>();
  n->i_(attr::beg, beg);
  n->i_(attr::end, end);
  std::vector<TypePtr> output_types;
  for (auto i = beg; i < end; ++i) {
    output_types.push_back(tuple_type->elements().at(i));
  }
  auto tt = TupleType::create(std::move(output_types));
  n->output()->setType(tt);
  return n;
}

Node* Graph::createList(const TypePtr& elem_type, at::ArrayRef<Value*> values) {
  auto n = create(prim::ListConstruct, values);
  for (const auto& v : values) {
    TORCH_CHECK(
        v->type()->isSubtypeOf(elem_type),
        "Expected a list element that subtypes '",
        elem_type->python_str(),
        "' but got an element of type '",
        v->type()->python_str(),
        "'");
  }
  n->output()->setType(ListType::create(elem_type));
  return n;
}
Node* Graph::createListUnpack(Value* v, size_t size) {
  ListTypePtr list_type = v->type()->expect<ListType>();
  TypePtr elem_type = list_type->getElementType();
  auto n = create(prim::ListUnpack, {v}, 0);
  for (size_t i = 0; i < size; ++i) {
    n->addOutput()->setType(elem_type);
  }
  return n;
}

Node* Graph::createDict(
    const TypePtr& key_type,
    const TypePtr& value_type,
    at::ArrayRef<Value*> keys,
    at::ArrayRef<Value*> values) {
  AT_ASSERT(keys.size() == values.size());
  auto n = create(prim::DictConstruct, 1);
  for (size_t i = 0; i < keys.size(); ++i) {
    AT_ASSERT(keys[i]->type()->isSubtypeOf(key_type));
    AT_ASSERT(values[i]->type()->isSubtypeOf(value_type));

    n->addInput(keys[i]);
    n->addInput(values[i]);
  }
  n->output()->setType(DictType::create(key_type, value_type));
  return n;
}

Node* Graph::createNumToTensor(Value* value) {
  auto typ = value->type();
  Node* result = create(prim::NumToTensor, {value});
  result->output()->setType(TensorType::fromNumberType(std::move(typ)));
  return result;
}

Node* Graph::createObject(const ClassTypePtr& type) {
  auto result = create(prim::CreateObject);
  result->output()->setType(type);
  return result;
}

Node* Graph::createSetAttr(
    Value* obj,
    const std::string& field,
    Value* newValue) {
  auto n = create(prim::SetAttr, {obj, newValue}, /*num_outputs=*/0);
  n->s_(attr::name, field);
  return n;
}

Node* Graph::createGetAttr(Value* obj, const std::string& field) {
  const auto classType = obj->type()->expect<ClassType>();

  auto n = create(prim::GetAttr, {obj}, /*num_outputs=*/1);
  n->s_(attr::name, field);

  const auto outputType = classType->getAttribute(field);
  n->output()->setType(outputType);
  return n;
}

Node* Graph::createStore(const std::string& name, Value* v) {
  auto n = create(prim::Store, {v}, /*num_outputs*/ 0);
  n->s_(attr::name, name);
  return n;
}

Node* Graph::createLoad(const std::string& name, const TypePtr& type) {
  auto n = create(prim::Load, {}, /*num_outputs*/ 1);
  n->s_(attr::name, name);
  n->output()->setType(type);
  return n;
}

Node* Graph::createIsInstance(
    Value* v,
    at::ArrayRef<TypePtr> types) {
  auto n = create(prim::isinstance, {v}, /*num_outputs*/ 1);
  n->tys_(attr::types, types.vec());
  n->output()->setType(BoolType::get());
  return n;
}
Value* Graph::insertUncheckedCast(Value* v, TypePtr type) {
  Node* n = insertNode(create(prim::unchecked_cast, {v}));
  n->output()->setType(std::move(type));
  return n->output();
}

Value* Graph::insertFunctionCall(
    Function* callee,
    const script::MatchedSchema& matched) {
  std::string func_name = callee->name();
  Value* fn_constant = insertNode(create(prim::Constant))
                           ->s_(attr::name, func_name)
                           ->output()
                           ->setType(FunctionType::create(callee));
  std::vector<Value*> inputs = {fn_constant};
  inputs.insert(inputs.end(), matched.inputs.begin(), matched.inputs.end());
  Value* result = insertNode(create(prim::CallFunction, inputs))
                      ->output()
                      ->setType(matched.return_types.at(0));
  return result;
}

Value* Graph::insertMethodCall(
    std::string method_name,
    const script::MatchedSchema& matched) {
  Value* result = insertNode(create(prim::CallMethod, matched.inputs))
                      ->s_(attr::name, std::move(method_name))
                      ->output()
                      ->setType(matched.return_types.at(0));
  return result;
}

Node* Graph::createClone(
    Node* n,
    const std::function<Value*(Value*)>& value_map,
    bool copy_blocks) {
  // n can be from a different graph
  Node* r = n->allocNewInstance(this);
  for (auto o : n->outputs()) {
    r->addOutput()->copyMetadata(o);
  }
  r->cloneFrom(n);
  for (auto i : n->inputs()) {
    r->addInput(value_map(i));
  }
  if (copy_blocks) {
    for (auto b : n->blocks()) {
      r->addBlock()->cloneFrom(b, value_map);
    }
  }
  return r;
}

Value* Graph::insertConstant(
    const IValue& val,
    c10::optional<SourceRange> loc,
    c10::optional<ScopePtr> scope) {
  return jit::insertConstant(*this, val, std::move(loc), std::move(scope));
}

std::string Graph::toString(bool print_source_locations) const {
  std::ostringstream oss;
  print(oss, print_source_locations);
  return oss.str();
}

Graph::~Graph() {
  for (const Node* n : all_nodes) {
    delete n;
  }
  for (const Value* v : all_values) {
    delete v;
  }
  for (const Block* b : all_blocks) {
    delete b;
  }
}

void Graph::freeNode(Node* n) {
  auto it = all_nodes.find(n);
  AT_ASSERT(it != all_nodes.end());
  delete *it;
  all_nodes.erase(it);
}
void Graph::freeValue(Value* v) {
  v->setDebugName("");
  auto it = all_values.find(v);
  AT_ASSERT(it != all_values.end());
  delete *it;
  all_values.erase(it);
}
void Graph::freeBlock(Block* b) {
  auto it = all_blocks.find(b);
  AT_ASSERT(it != all_blocks.end());
  delete *it;
  all_blocks.erase(it);
}

at::ArrayRef<Value*> createTupleUnpack(Value* v) {
  // small peephole optimization to ensure IntArrayRef attributes can still turn
  // into constants e.g. in x.expand([3, 4])
  if (v->node()->kind() == prim::TupleConstruct) {
    return v->node()->inputs();
  }
  auto& g = *v->owningGraph();
  return g.insertNode(g.createTupleUnpack(v))->outputs();
}

std::vector<Value*> inlineCallTo(Node* to_replace, Function* callee) {
  WithInsertPoint guard(to_replace);
  std::unordered_map<Value*, Value*> value_map;
  auto new_outputs = insertGraph(
      *to_replace->owningGraph(),
      *(callee->optimized_graph()),
      to_replace->inputs(),
      value_map);

  std::unordered_map<InlinedCallStack*, InlinedCallStackPtr>
      new_callstack_entries;

  // TODO: We might need to use nodes_map instead of value_map. Otherwise, we
  // are missing nodes without outputs (e.g. prim::Print).
  std::unordered_set<Node*> updated_nodes;
  for (const auto& kv : value_map) {
    Node* new_node = kv.second->node();
    if (!updated_nodes.insert(new_node).second) {
      continue;
    }

    auto new_node_cs = new_node->callstack();

    InlinedCallStack* raw_callstack_ptr =
        new_node_cs ? new_node_cs->get() : nullptr;

    if (!new_callstack_entries.count(raw_callstack_ptr)) {
      if (new_node_cs) {
        new_callstack_entries[raw_callstack_ptr] =
            c10::make_intrusive<InlinedCallStack>(
                *new_node_cs, callee, to_replace->sourceRange());
      } else {
        new_callstack_entries[raw_callstack_ptr] =
            c10::make_intrusive<InlinedCallStack>(
                callee, to_replace->sourceRange());
      }
    }
    new_node->setCallStack(new_callstack_entries.at(raw_callstack_ptr));
  }

  const auto& old_outputs = to_replace->outputs();

  AT_ASSERT(new_outputs.size() == old_outputs.size());
  for (size_t i = 0; i < old_outputs.size(); ++i) {
    if (old_outputs[i]->hasDebugName()) {
      new_outputs[i]->setDebugName(old_outputs[i]->debugName());
    }
    old_outputs[i]->replaceAllUsesWith(new_outputs[i]);
  }
  to_replace->destroy();

  return new_outputs;
}

std::vector<Value*> unpackOutputs(const std::vector<Value*>& outputs) {
  std::vector<Value*> new_outputs;
  if (outputs.size() != 1 || outputs.at(0)->type()->kind() != TupleType::Kind) {
    return outputs;
  }

  auto tup = outputs[0];
  for (Value* v : createTupleUnpack(tup)) {
    new_outputs.emplace_back(v);
  }
  // if this was a peephole tuple unpack we can just get rid of
  // the tuple construct here and prevent needing DCE
  if (tup->node()->kind() == prim::TupleConstruct && !tup->node()->hasUses()) {
    tup->node()->destroy();
  }
  return new_outputs;
}

std::vector<Value*> insertGraph(
    Graph& g,
    Graph& callee,
    ArrayRef<Value*> inputs,
    std::unordered_map<Value*, Value*>& value_map) {
  auto value_map_func = [&](Value* v) { return value_map.at(v); };
  AT_ASSERT(callee.inputs().size() == inputs.size());
  for (size_t i = 0; i < inputs.size(); ++i) {
    value_map[callee.inputs()[i]] = inputs[i];
  }
  for (auto* node : callee.nodes()) {
    auto* new_node = g.insertNode(g.createClone(node, value_map_func));
    for (size_t i = 0; i < node->outputs().size(); ++i) {
      value_map[node->outputs()[i]] = new_node->outputs()[i];
    }
  }

  std::vector<Value*> outputs;
  for (auto* output : callee.outputs()) {
    outputs.push_back(value_map_func(output));
  }

  return outputs;
}

std::vector<Value*> insertGraph(
    Graph& g,
    Graph& callee,
    ArrayRef<Value*> inputs) {
  std::unordered_map<Value*, Value*> value_map;
  return insertGraph(g, callee, inputs, value_map);
}

void ProfileOp::cloneFrom(Node* other_) {
  Node::cloneFrom(other_);
  auto other = other_->cast<ProfileOp>();
  this->callback_ = other->getCallback();
}
Node* ProfileOp::allocNewInstance(Graph* g) {
  return new ProfileOp(g, {nullptr});
}

TypePtr NamedValue::type() const {
  if (value_) {
    return value_->type();
  } else {
    return ivalue_.type();
  }
}

constexpr Symbol ProfileOp::Kind;


OperatorSet::OperatorSet(std::initializer_list<const char*> sig_literals) {
  for (const char* sig : sig_literals) {
    auto op = getOperatorForLiteral(sig);
    ops[Symbol::fromQualString(op->schema().name())].push_back(op);
  }
}


bool Node::isMemberOf(const OperatorSet& os) const {
  auto it = os.ops.find(kind());
  if (it == os.ops.end()) {
    return false;
  }
  for (auto& op : it->second) {
    if (matches(op->schema())) {
      return true;
    }
  }
  return false;
}


} // namespace jit
} // namespace torch<|MERGE_RESOLUTION|>--- conflicted
+++ resolved
@@ -1006,21 +1006,6 @@
       "aten::poisson(Tensor self, Generator? generator) -> Tensor",
       "aten::rrelu(Tensor self, Scalar lower, Scalar upper, bool training, Generator? generator) -> Tensor",
       "aten::rrelu_with_noise(Tensor self, Tensor noise, Scalar lower, Scalar upper, bool training, Generator? generator) -> Tensor",
-<<<<<<< HEAD
-      "aten::rand(int[] size, *, int? dtype=None, int? layout=None, Device? device=None, bool pin_memory=False) -> Tensor",
-      "aten::rand_like(Tensor self, *, MemoryFormat memory_format) -> Tensor",
-      "aten::rand_like(Tensor self, *, int? dtype=None, int? layout=None, Device? device=None, bool pin_memory=False, MemoryFormat? memory_format=None) -> Tensor",
-      "aten::randint(int high, int[] size, *, int? dtype=None, int? layout=None, Device? device=None, bool pin_memory=False) -> Tensor",
-      "aten::randint(int low, int high, int[] size, *, int? dtype=None, int? layout=None, Device? device=None, bool pin_memory=False) -> Tensor",
-      "aten::randint_like(Tensor self, int high, *, MemoryFormat memory_format) -> Tensor",
-      "aten::randint_like(Tensor self, int low, int high, *, MemoryFormat memory_format) -> Tensor",
-      "aten::randint_like(Tensor self, int high, *, int? dtype=None, int? layout=None, Device? device=None, bool pin_memory=False, MemoryFormat? memory_format=None) -> Tensor",
-      "aten::randint_like(Tensor self, int low, int high, *, int? dtype=None, int? layout=None, Device? device=None, bool pin_memory=False, MemoryFormat? memory_format=None) -> Tensor",
-      "aten::randn(int[] size, *, int? dtype=None, int? layout=None, Device? device=None, bool pin_memory=False) -> Tensor",
-      "aten::randn_like(Tensor self, *, MemoryFormat memory_format) -> Tensor",
-      "aten::randn_like(Tensor self, *, int? dtype=None, int? layout=None, Device? device=None, bool pin_memory=False, MemoryFormat? memory_format=None) -> Tensor",
-      "aten::randperm(int n, *, int? dtype=None, int? layout=None, Device? device=None, bool pin_memory=False) -> Tensor"};
-=======
       "aten::rand(int[] size, *, int? dtype, int? layout, Device? device, bool? pin_memory) -> Tensor",
       "aten::rand_like(Tensor self, *, int? dtype=None, int? layout=None, Device? device=None, bool? pin_memory=None, MemoryFormat? memory_format=None) -> Tensor",
       "aten::randint(int high, int[] size, *, int? dtype, int? layout, Device? device, bool? pin_memory) -> Tensor",
@@ -1030,7 +1015,6 @@
       "aten::randn(int[] size, *, int? dtype, int? layout, Device? device, bool? pin_memory) -> Tensor",
       "aten::randn_like(Tensor self, *, int? dtype=None, int? layout=None, Device? device=None, bool? pin_memory=None, MemoryFormat? memory_format=None) -> Tensor",
       "aten::randperm(int n, *, int? dtype, int? layout, Device? device, bool? pin_memory) -> Tensor"};
->>>>>>> c94098ad
 
   if (!isMemberOf(nondeterministic_ops)) {
     return false;
