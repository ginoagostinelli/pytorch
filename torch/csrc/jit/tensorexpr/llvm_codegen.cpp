#ifdef TORCH_ENABLE_LLVM

#include <torch/csrc/jit/tensorexpr/llvm_codegen.h>

#include <c10/util/Exception.h>
#include <torch/csrc/jit/tensorexpr/llvm_jit.h>

#include <memory>

#include <llvm/Analysis/TargetTransformInfo.h>
#include <llvm/ExecutionEngine/Orc/JITTargetMachineBuilder.h>
#include <llvm/ExecutionEngine/Orc/ThreadSafeModule.h>
#include <llvm/IR/IRBuilder.h>
#include <llvm/IR/LegacyPassManager.h>
#include <llvm/IR/Verifier.h>
#include <llvm/Support/Host.h>
#include <llvm/Support/TargetSelect.h>
#include "llvm/MC/MCSubtargetInfo.h"

#if LLVM_VERSION_MAJOR >= 10
#include <llvm/Support/CodeGen.h>
#else
#include <llvm/Target/TargetMachine.h>
#endif

#include <llvm/Transforms/IPO/AlwaysInliner.h>
#include <llvm/Transforms/IPO/PassManagerBuilder.h>
#include <llvm/Transforms/Scalar.h>

#if LLVM_VERSION_MAJOR >= 11
#include <llvm/Support/TypeSize.h>
#endif

#include <torch/csrc/jit/tensorexpr/execution_counter.h>
#include <torch/csrc/jit/tensorexpr/expr.h>
#include <torch/csrc/jit/tensorexpr/half_support.h>
#include <torch/csrc/jit/tensorexpr/ir.h>
#include <torch/csrc/jit/tensorexpr/ir_printer.h>
#include <torch/csrc/jit/tensorexpr/tensor.h>
#include <torch/csrc/jit/tensorexpr/types.h>

#include <torch/csrc/jit/jit_log.h>

using namespace torch::jit::tensorexpr;

C10_DEFINE_bool(
    torch_jit_llvm_use_fast_intrinsics,
    false,
    "Use fast (but slightly less accurate) implementations of tanh and sigmoid");

DEFINE_TRIGGER(llvm_codegen_created);
DEFINE_TRIGGER(llvm_codegen_executed);

namespace torch {
namespace jit {
namespace tensorexpr {
namespace {

llvm::CmpInst::Predicate llvm_comparison_predicate(
    CompareSelectOperation compare_op,
    const ScalarType& type) {
  switch (compare_op) {
    case CompareSelectOperation::kEQ:
      return llvm::ICmpInst::ICMP_EQ;
    case CompareSelectOperation::kNE:
      return llvm::ICmpInst::ICMP_NE;
    case CompareSelectOperation::kGT:
      return is_signed(type) ? llvm::ICmpInst::ICMP_SGT
                             : llvm::ICmpInst::ICMP_UGT;
    case CompareSelectOperation::kGE:
      return is_signed(type) ? llvm::ICmpInst::ICMP_SGE
                             : llvm::ICmpInst::ICMP_UGE;
    case CompareSelectOperation::kLT:
      return is_signed(type) ? llvm::ICmpInst::ICMP_SLT
                             : llvm::ICmpInst::ICMP_ULT;
    case CompareSelectOperation::kLE:
      return is_signed(type) ? llvm::ICmpInst::ICMP_SLE
                             : llvm::ICmpInst::ICMP_ULE;
    default:
      // TODO: change to a proper error report
      throw std::runtime_error("invalid operator type");
  }
}

#if LLVM_VERSION_MAJOR <= 9
int ElementCount(int lanes) {
  return lanes;
}
#else
llvm::ElementCount ElementCount(int lanes) {
#if LLVM_VERSION_MAJOR <= 11
  return llvm::ElementCount(static_cast<unsigned>(lanes), false);
#elif LLVM_VERSION_MAJOR == 12
  return llvm::ElementCount::getFixed(lanes);
#else
#error Only LLVM versions 8 through 12 are supported.
#endif
}
#endif

} // namespace

class LLVMCodeGenImpl : public IRVisitor {
 private:
  std::unique_ptr<llvm::LLVMContext> context_;
  llvm::IRBuilder<> irb_;
  std::unique_ptr<llvm::orc::PytorchLLVMJIT> jit_;
  std::unique_ptr<llvm::Module> module_;
  llvm::Function* fn_;
  llvm::BasicBlock* bb_;
  llvm::Value* value_{nullptr};
  llvm::JITTargetAddress kernelAddress_;
  std::unique_ptr<void* []> argv_ { nullptr };

#define LLVM_TYPE_DECLARE(_1, Name) llvm::Type* Name##Ty_;
  AT_FORALL_SCALAR_TYPES_AND2(Bool, Half, LLVM_TYPE_DECLARE);
#undef LLVM_TYPE_DECLARE

  std::unordered_map<const Var*, int> varToArg_;
  std::unordered_map<const Var*, llvm::Value*> varToVal_;
  std::unordered_map<const Block*, std::vector<const Var*>> scopeToVar_;
  const Block* scope_;

 private:
  llvm::LLVMContext& getContext();
  llvm::Type* dtypeToLLVM(Dtype dtype);
  llvm::Type* dtypeToLLVMPtr(Dtype dtype);
  void emitWrapper(const std::vector<llvm::Type*>& params);
  void emitKernel(Stmt* stmt, const std::vector<llvm::Type*>& params);
  llvm::Value* toVec(llvm::Value* v, int lanes);

  enum Arity {
    Unary,
    Binary,
  };

  using SimdCallee = std::tuple<llvm::FunctionType*, llvm::Value*, bool>;
  SimdCallee getSimdFunction(
      const std::string& name,
      llvm::Type* type,
      Arity arity,
      int lanes);

 public:
  LLVMCodeGenImpl(
      Stmt* stmt,
      const std::vector<CodeGen::BufferArg>& args,
      at::Device device,
      Dtype dtype);
  ~LLVMCodeGenImpl() = default;

  llvm::JITTargetAddress getKernelAddress() const;
  void** getArgvAddress() const;

  void visit(const Add* v) override;
  void visit(const Sub* v) override;
  void visit(const Mul* v) override;
  void visit(const Div* v) override;
  void visit(const Mod* v) override;
  void visit(const Max* v) override;
  void visit(const Min* v) override;
  void visit(const And* v) override;
  void visit(const Or* v) override;
  void visit(const Xor* v) override;
  void visit(const Lshift* v) override;
  void visit(const Rshift* v) override;
  void visit(const CompareSelect* v) override;

#define IMM_VISIT_DECLARE(_1, Name) void visit(const Name##Imm* v) override;
  AT_FORALL_SCALAR_TYPES_AND2(Bool, Half, IMM_VISIT_DECLARE);
#undef IMM_VISIT_DECLARE

  void visit(const Cast* v) override;
  void visit(const BitCast* v) override;
  void visit(const Var* v) override;
  void visit(const Ramp* v) override;
  void visit(const Load* v) override;
  void visit(const For* v) override;
  void visit(const Block* v) override;
  void visit(const Store* v) override;
  void visit(const Broadcast* v) override;
  void visit(const IfThenElse* v) override;
  void visit(const BaseCallNode* v) override;
  void visit(const Intrinsics* v) override;
  void visit(const FunctionCall* v) override;
  void visit(const Allocate* v) override;
  void visit(const Free* v) override;
  void visit(const Let* v) override;
  void visit(const Cond* v) override;

  void emitIsNan(const Intrinsics* v);

  llvm::Value* emitUnmaskedLoad(llvm::Value* addr, llvm::Value* idx);
  llvm::Value* emitMaskedLoad(
      llvm::Value* addr,
      llvm::Value* idx,
      llvm::Value* mask);
  void emitUnmaskedStore(llvm::Value* base, llvm::Value* idx, llvm::Value* val);
  void emitMaskedStore(
      llvm::Value* base,
      llvm::Value* idx,
      llvm::Value* mask,
      llvm::Value* val);

  void optimize(llvm::Module& M);
};
} // namespace tensorexpr
} // namespace jit
} // namespace torch

LLVMCodeGen::~LLVMCodeGen() = default;

LLVMCodeGen::LLVMCodeGen(Stmt* stmt)
    : LLVMCodeGen(stmt, std::vector<CodeGen::BufferArg>()) {}

LLVMCodeGen::LLVMCodeGen(
    Stmt* stmt,
    const std::vector<BufferArg>& args,
    at::Device device,
    const std::string& kernel_func_name,
    Dtype dtype)
    : CodeGen(stmt, args, device, kernel_func_name),
      impl_(std::make_unique<LLVMCodeGenImpl>(stmt, args, device, dtype)) {}

static void* argToPtr(
    const CodeGen::BufferArg& bufferArg,
    const CodeGen::CallArg& callArg) {
  if (!bufferArg.isVar()) {
    return callArg.data();
  }

  switch (bufferArg.dtype().scalar_type()) {
#define TYPE_CASE(_1, Name) \
  case ScalarType::Name:    \
    return callArg.Name##Ptr();
    break;

    AT_FORALL_SCALAR_TYPES_AND2(Bool, Half, TYPE_CASE);
#undef TYPE_CASE

    default:
      throw unsupported_dtype();
  }
  return nullptr;
}

void LLVMCodeGen::call(const std::vector<CallArg>& args) {
  const auto& buf_args = buffer_args();
  if (args.size() != buf_args.size()) {
    throw malformed_input("wrong number of args in call");
  }

  void** argv = impl_->getArgvAddress();
  for (size_t i = 0, e = buf_args.size(); i < e; i++) {
    auto const& bufferArg = buf_args[i];
    auto const& callArg = args[i];
    argv[i] = argToPtr(bufferArg, callArg);
  }
  value<float>(argv);
  USE_TRIGGER(llvm_codegen_executed);
}

at::Tensor LLVMCodeGen::empty_strided(
    c10::IntArrayRef size,
    c10::IntArrayRef stride,
    c10::optional<c10::ScalarType> dtype_opt,
    c10::optional<c10::Layout> layout_opt,
    c10::optional<c10::Device> device_opt,
    c10::optional<bool> pin_memory_opt) {
  return at::native::empty_strided_cpu(
      size, stride, dtype_opt, layout_opt, device_opt, pin_memory_opt);
}

void* LLVMCodeGen::getKernelAddress(LLVMCodeGenImpl* impl) {
  return (void*)impl->getKernelAddress();
}

llvm::JITTargetAddress LLVMCodeGenImpl::getKernelAddress() const {
  return kernelAddress_;
}

void** LLVMCodeGenImpl::getArgvAddress() const {
  return argv_.get();
}

LLVMCodeGenImpl::LLVMCodeGenImpl(
    Stmt* stmt,
    const std::vector<CodeGen::BufferArg>& args,
    at::Device device,
    Dtype dtype)
    : context_(std::make_unique<llvm::LLVMContext>()), irb_(getContext()) {
  // Manually map types to LLVM types.
  ByteTy_ = llvm::Type::getInt8Ty(getContext());
  CharTy_ = llvm::Type::getInt8Ty(getContext());
  ShortTy_ = llvm::Type::getInt16Ty(getContext());
  IntTy_ = llvm::Type::getInt32Ty(getContext());
  LongTy_ = llvm::Type::getInt64Ty(getContext());
  HalfTy_ = llvm::Type::getHalfTy(getContext());
  FloatTy_ = llvm::Type::getFloatTy(getContext());
  DoubleTy_ = llvm::Type::getDoubleTy(getContext());
  BoolTy_ = ByteTy_;

  llvm::InitializeNativeTarget();
  llvm::InitializeNativeTargetAsmPrinter();

  jit_ = std::make_unique<llvm::orc::PytorchLLVMJIT>();
  module_ = std::make_unique<llvm::Module>("pytorch", getContext());
  module_->setDataLayout(jit_->getDataLayout());
  module_->setTargetTriple(jit_->getTargetMachine().getTargetTriple().str());

  // We support float16 ops by casting expr inputs to float32
  // and then casting the result back to float16
  HalfRewriter hsFix;
  stmt = stmt->accept_mutator(&hsFix);

  // Emit prototype and bind argument Vars to parameter indices.
  llvm::Type* retTy = dtypeToLLVM(dtype);
  std::vector<llvm::Type*> params;
  for (size_t i = 0; i < args.size(); i++) {
    auto const& arg = args[i];
    if (arg.isVar()) {
      params.push_back(dtypeToLLVM(arg.dtype()));
    } else {
      params.push_back(dtypeToLLVMPtr(arg.dtype()));
    }
    varToArg_[arg.var()] = i;
  }
  llvm::FunctionType* fntype = llvm::FunctionType::get(retTy, params, false);
  fn_ = llvm::Function::Create(
      fntype, llvm::Function::PrivateLinkage, "pytorch", module_.get());
  fn_->addAttribute(
      llvm::AttributeList::AttrIndex::FunctionIndex,
      llvm::Attribute::AlwaysInline);
  for (size_t i = 0; i < args.size(); i++) {
    if (!args[i].isVar()) {
      fn_->addParamAttr(i, llvm::Attribute::NoAlias);
    }
  }

  emitWrapper(params);
  emitKernel(stmt, params);

  jit_->addModule(std::move(module_), std::move(context_));
  auto sym = jit_->findSymbol("wrapper");
  kernelAddress_ = assertSuccess(sym.getAddress());
  argv_ = std::make_unique<void*[]>(params.size());

  USE_TRIGGER(llvm_codegen_created);
}

llvm::LLVMContext& LLVMCodeGenImpl::getContext() {
  return *context_;
}

llvm::Type* LLVMCodeGenImpl::dtypeToLLVM(Dtype dtype) {
  switch (dtype.scalar_type()) {
#define TYPE_CASE(_1, n) \
  case ScalarType::n:    \
    return n##Ty_;       \
    break;

    AT_FORALL_SCALAR_TYPES_AND2(Bool, Half, TYPE_CASE);
#undef TYPE_CASE
    default:
      throw unsupported_dtype();
  }
  return nullptr;
}

llvm::Type* LLVMCodeGenImpl::dtypeToLLVMPtr(Dtype dtype) {
  return dtypeToLLVM(dtype)->getPointerTo();
}

void LLVMCodeGenImpl::emitWrapper(const std::vector<llvm::Type*>& params) {
  auto voidPtrPtrTy = llvm::Type::getInt8PtrTy(getContext())->getPointerTo();
  auto wrapper = llvm::Function::Create(
      llvm::FunctionType::get(IntTy_, {voidPtrPtrTy}, false),
      llvm::Function::ExternalLinkage,
      "wrapper",
      module_.get());
  auto wrapBB = llvm::BasicBlock::Create(getContext(), "wrapBB", wrapper);
  irb_.SetInsertPoint(wrapBB);
  llvm::SmallVector<llvm::Value*, 6> wrappedArgs;
  for (size_t i = 0; i < params.size(); i++) {
    auto argp = irb_.CreateGEP(
        wrapper->arg_begin(), llvm::ConstantInt::getSigned(IntTy_, i));
    if (params[i]->isPointerTy()) {
      auto arg = irb_.CreatePointerCast(irb_.CreateLoad(argp), params[i]);
      wrappedArgs.push_back(arg);
    } else {
      auto p = irb_.CreatePointerCast(
          irb_.CreateLoad(argp), params[i]->getPointerTo());
      auto arg = irb_.CreateLoad(p);
      wrappedArgs.push_back(arg);
    }
  }
  auto cc = irb_.CreateCall(fn_, wrappedArgs);
  irb_.CreateRet(cc);
}

class LLVMIntrinsicsExpander : public GenericIntrinsicsExpander {
 private:
  const Expr* mutate(const Intrinsics* v) {
    if (v->op_type() == kTanh) {
      ScalarType stype = v->dtype().scalar_type();
      if (stype == ScalarType::Float) {
        return fast_tanh(v->param(0)->accept_mutator(this)).node();
      }
    } else if (v->op_type() == kSigmoid) {
      ScalarType stype = v->dtype().scalar_type();
      if (stype == ScalarType::Float) {
        return fast_sigmoid(v->param(0)->accept_mutator(this)).node();
      }
    }
    // TODO: fast exp
    // TODO: fast erf
    // TODO: fast sigmoid
    return GenericIntrinsicsExpander::mutate(v);
  }
};

void LLVMCodeGenImpl::emitKernel(
    Stmt* stmt,
    const std::vector<llvm::Type*>& params) {
  // Set insert point to the real function.
  bb_ = llvm::BasicBlock::Create(getContext(), "entry", fn_);
  irb_.SetInsertPoint(bb_);

  // Maybe expand some of the intrinsics.
  if (FLAGS_torch_jit_llvm_use_fast_intrinsics) {
    LLVMIntrinsicsExpander intrinsics_expander;
    stmt = stmt->accept_mutator(&intrinsics_expander);
  } else {
    GenericIntrinsicsExpander intrinsics_expander;
    stmt = stmt->accept_mutator(&intrinsics_expander);
  }

  // Compile the kernel.
  stmt->accept(this);

  // If the kernel is empty, set a default return value.
  if (value_ == nullptr) {
    value_ = llvm::ConstantInt::get(IntTy_, 0);
  }

  irb_.CreateRet(value_);

  if (llvm::verifyFunction(*fn_, &llvm::outs())) {
    throw std::runtime_error("Function verification failed");
  }

  // print graph debug info before optimization
  llvm::SmallVector<char, 0> asmBuffer;
  llvm::raw_svector_ostream asmStream(asmBuffer);
  if (GRAPH_DEBUG_ENABLED) {
    module_->print(asmStream, nullptr);
  }
  GRAPH_DEBUG(
      "\nLLVM module before optimizations\n\n", asmStream.str().str(), "\n");

  optimize(*module_);

  // print graph debug info after optimization
  asmBuffer.set_size(0);
  if (GRAPH_DEBUG_ENABLED) {
    module_->print(asmStream, nullptr);
    llvm::legacy::PassManager PM;
    jit_->getTargetMachine().addPassesToEmitFile(
        PM,
        asmStream,
        nullptr,
#if LLVM_VERSION_MAJOR >= 10
        llvm::CodeGenFileType::CGFT_AssemblyFile);
#else
        llvm::TargetMachine::CodeGenFileType::CGFT_AssemblyFile);
#endif
    PM.run(*module_);
  }
  GRAPH_DEBUG(
      "\nLLVM module after optimizations\n\n", asmStream.str().str(), "\n");
}

// TODO: The binary ops are copypasta.

void LLVMCodeGenImpl::visit(const Add* v) {
  v->lhs()->accept(this);
  auto lhs = this->value_;
  bool lfp = lhs->getType()->isFPOrFPVectorTy();
  v->rhs()->accept(this);
  auto rhs = this->value_;
  bool rfp = rhs->getType()->isFPOrFPVectorTy();

  // TODO: Handle arg promotion.
  if (lfp && rfp) {
    value_ = irb_.CreateFAdd(lhs, rhs);
  } else if (!lfp && !rfp) {
    value_ = irb_.CreateAdd(lhs, rhs);
  } else {
    throw malformed_input("llvm_codgen: bad type in Add", v);
  }
}

void LLVMCodeGenImpl::visit(const Sub* v) {
  v->lhs()->accept(this);
  auto lhs = this->value_;
  bool lfp = lhs->getType()->isFPOrFPVectorTy();
  v->rhs()->accept(this);
  auto rhs = this->value_;
  bool rfp = rhs->getType()->isFPOrFPVectorTy();

  // TODO: Handle arg promotion.
  if (lfp && rfp) {
    value_ = irb_.CreateFSub(lhs, rhs);
  } else if (!lfp && !rfp) {
    value_ = irb_.CreateSub(lhs, rhs);
  } else {
    throw malformed_input("llvm_codgen: bad type in Sub", v);
  }
}

void LLVMCodeGenImpl::visit(const Mul* v) {
  v->lhs()->accept(this);
  auto lhs = this->value_;
  bool lfp = lhs->getType()->isFPOrFPVectorTy();
  v->rhs()->accept(this);
  auto rhs = this->value_;
  bool rfp = rhs->getType()->isFPOrFPVectorTy();

  // TODO: Handle arg promotion.
  if (lfp && rfp) {
    value_ = irb_.CreateFMul(lhs, rhs);
  } else if (!lfp && !rfp) {
    value_ = irb_.CreateMul(lhs, rhs);
  } else {
    throw malformed_input("llvm_codgen: bad type in Mul", v);
  }
}

void LLVMCodeGenImpl::visit(const Div* v) {
  v->lhs()->accept(this);
  auto lhs = this->value_;
  bool lfp = lhs->getType()->isFPOrFPVectorTy();
  v->rhs()->accept(this);
  auto rhs = this->value_;
  bool rfp = rhs->getType()->isFPOrFPVectorTy();

  // TODO: Handle arg promotion.
  if (lfp && rfp) {
    value_ = irb_.CreateFDiv(lhs, rhs);
  } else if (!lfp && !rfp) {
    value_ = irb_.CreateSDiv(lhs, rhs);
  } else {
    throw malformed_input("llvm_codgen: bad type in Div", v);
  }
}

void LLVMCodeGenImpl::visit(const And* v) {
  v->lhs()->accept(this);
  auto lhs = this->value_;
  bool lfp = lhs->getType()->isFPOrFPVectorTy();
  v->rhs()->accept(this);
  auto rhs = this->value_;
  bool rfp = rhs->getType()->isFPOrFPVectorTy();

  if (!lfp && !rfp) {
    value_ = irb_.CreateAnd(lhs, rhs);
  } else {
    throw malformed_input("llvm_codgen: bad type in And", v);
  }
}

void LLVMCodeGenImpl::visit(const Or* v) {
  v->lhs()->accept(this);
  auto lhs = this->value_;
  bool lfp = lhs->getType()->isFPOrFPVectorTy();
  v->rhs()->accept(this);
  auto rhs = this->value_;
  bool rfp = rhs->getType()->isFPOrFPVectorTy();

  if (!lfp && !rfp) {
    value_ = irb_.CreateOr(lhs, rhs);
  } else {
    throw malformed_input("llvm_codgen: bad type in Or", v);
  }
}

void LLVMCodeGenImpl::visit(const Xor* v) {
  v->lhs()->accept(this);
  auto lhs = this->value_;
  bool lfp = lhs->getType()->isFPOrFPVectorTy();
  v->rhs()->accept(this);
  auto rhs = this->value_;
  bool rfp = rhs->getType()->isFPOrFPVectorTy();

  if (!lfp && !rfp) {
    value_ = irb_.CreateXor(lhs, rhs);
  } else {
    throw malformed_input("llvm_codgen: bad type in Xor", v);
  }
}

void LLVMCodeGenImpl::visit(const Lshift* v) {
  v->lhs()->accept(this);
  auto lhs = this->value_;
  bool lfp = lhs->getType()->isFPOrFPVectorTy();
  v->rhs()->accept(this);
  auto rhs = this->value_;
  bool rfp = rhs->getType()->isFPOrFPVectorTy();

  if (!lfp && !rfp) {
    value_ = irb_.CreateShl(lhs, rhs);
  } else {
    throw malformed_input("llvm_codgen: bad type in Lshift", v);
  }
}

void LLVMCodeGenImpl::visit(const Rshift* v) {
  v->lhs()->accept(this);
  auto lhs = this->value_;
  bool lfp = lhs->getType()->isFPOrFPVectorTy();
  v->rhs()->accept(this);
  auto rhs = this->value_;
  bool rfp = rhs->getType()->isFPOrFPVectorTy();

  if (!lfp && !rfp) {
    value_ = irb_.CreateLShr(lhs, rhs);
  } else {
    throw malformed_input("llvm_codgen: bad type in Rshift", v);
  }
}

void LLVMCodeGenImpl::visit(const Mod* v) {
  v->lhs()->accept(this);
  auto lhs = this->value_;
  bool lfp = lhs->getType()->isFPOrFPVectorTy();
  v->rhs()->accept(this);
  auto rhs = this->value_;
  bool rfp = rhs->getType()->isFPOrFPVectorTy();

  if (!lfp && !rfp) {
    value_ = irb_.CreateSRem(lhs, rhs);
  } else {
    throw malformed_input("llvm_codgen: bad type in Mod", v);
  }
}

void LLVMCodeGenImpl::visit(const Max* v) {
  v->lhs()->accept(this);
  auto lhs = this->value_;
  v->rhs()->accept(this);
  auto rhs = this->value_;

  if (v->dtype().is_integral()) {
    auto icmp = v->dtype().is_signed() ? irb_.CreateICmpSGT(lhs, rhs)
                                       : irb_.CreateICmpUGT(lhs, rhs);
    value_ = irb_.CreateSelect(icmp, lhs, rhs);
    return;
  }

  value_ = irb_.CreateSelect(
      irb_.CreateFCmp(
          llvm::FCmpInst::FCMP_UNO,
          lhs,
          llvm::ConstantFP::get(lhs->getType(), 0.0)),
      lhs,
      irb_.CreateSelect(
          irb_.CreateFCmp(llvm::FCmpInst::FCMP_OGT, lhs, rhs), lhs, rhs));
}

void LLVMCodeGenImpl::visit(const Min* v) {
  v->lhs()->accept(this);
  auto lhs = this->value_;
  v->rhs()->accept(this);
  auto rhs = this->value_;
  if (v->dtype().is_integral()) {
    auto icmp = v->dtype().is_signed() ? irb_.CreateICmpSLT(lhs, rhs)
                                       : irb_.CreateICmpULT(lhs, rhs);
    value_ = irb_.CreateSelect(icmp, lhs, rhs);
    return;
  }

  value_ = irb_.CreateSelect(
      irb_.CreateFCmp(
          llvm::FCmpInst::FCMP_UNO,
          lhs,
          llvm::ConstantFP::get(lhs->getType(), 0.0)),
      lhs,
      irb_.CreateSelect(
          irb_.CreateFCmp(llvm::FCmpInst::FCMP_OLT, lhs, rhs), lhs, rhs));
}

void LLVMCodeGenImpl::visit(const CompareSelect* v) {
  v->lhs()->accept(this);
  auto lhs = this->value_;
  v->rhs()->accept(this);
  auto rhs = this->value_;
  v->ret_val1()->accept(this);
  auto retval1 = this->value_;
  v->ret_val2()->accept(this);
  auto retval2 = this->value_;

  auto type_used = v->lhs()->dtype().scalar_type();

  llvm::Value* cmp_;
  CompareSelectOperation cmp_op_ = v->compare_select_op();

  if (is_integral(type_used)) {
    cmp_ = irb_.CreateICmp(
        llvm_comparison_predicate(cmp_op_, type_used), lhs, rhs);
  } else if (is_floating_point(type_used)) { // FP32
    switch (cmp_op_) {
      case CompareSelectOperation::kEQ:
        cmp_ = irb_.CreateFCmpOEQ(lhs, rhs);
        break;
      case CompareSelectOperation::kNE:
        cmp_ = irb_.CreateFCmpONE(lhs, rhs);
        break;
      case CompareSelectOperation::kGT:
        cmp_ = irb_.CreateFCmpOGT(lhs, rhs);
        break;
      case CompareSelectOperation::kGE:
        cmp_ = irb_.CreateFCmpOGE(lhs, rhs);
        break;
      case CompareSelectOperation::kLT:
        cmp_ = irb_.CreateFCmpOLT(lhs, rhs);
        break;
      case CompareSelectOperation::kLE:
        cmp_ = irb_.CreateFCmpOLE(lhs, rhs);
        break;
      default:
        // TODO: change to a proper error report
        throw std::runtime_error("invalid operator type");
    }
  } else {
    throw std::runtime_error("invalid type for CompareSelect");
  }

  value_ = irb_.CreateSelect(cmp_, retval1, retval2);
  return;
}

template <typename T>
typename std::enable_if<std::is_integral<T>::value, llvm::Value*>::type
getFromType(llvm::Type* type, T value) {
  return llvm::ConstantInt::get(type, value, std::is_signed<T>::value);
}

template <typename T>
typename std::enable_if<std::is_floating_point<T>::value, llvm::Value*>::type
getFromType(llvm::Type* type, T value) {
  return llvm::ConstantFP::get(type, value);
}

#define IMM_VISIT_DECLARE(Type, Name)                  \
  void LLVMCodeGenImpl::visit(const Name##Imm* v) {    \
    value_ = getFromType<Type>(Name##Ty_, v->value()); \
  }
AT_FORALL_SCALAR_TYPES(IMM_VISIT_DECLARE);
#undef IMM_VISIT_DECLARE

void LLVMCodeGenImpl::visit(const HalfImm* v) {
  value_ = llvm::ConstantFP::get(HalfTy_, v->value());
}

void LLVMCodeGenImpl::visit(const BoolImm* v) {
  value_ = llvm::ConstantInt::get(BoolTy_, v->value());
}

llvm::Type* llvmTypeToVec(llvm::Type* type, int lanes) {
  if (lanes > 1) {
    return llvm::VectorType::get(type, ElementCount(lanes));
  } else {
    return type;
  }
}

void LLVMCodeGenImpl::visit(const Cast* v) {
  v->src_value()->accept(this);

  llvm::Type* dstType =
      llvmTypeToVec(dtypeToLLVM(v->dtype()), v->dtype().lanes());
  llvm::Type* srcType = dtypeToLLVM(v->src_value()->dtype());

  if (srcType == dstType) {
    // do nothing.
    return;
  }

  bool destUnsigned = v->dtype().scalar_type() == ScalarType::Byte ||
      v->dtype().scalar_type() == ScalarType::Bool;

  // Scalar casts
  if (srcType->isFPOrFPVectorTy()) {
    if (dstType->isFPOrFPVectorTy()) {
      // as with eager, convert from Double -> Half by Converting to Float then
      // Half. TODO: __truncdfhf2
      if (v->dtype().scalar_type() == ScalarType::Half &&
          v->src_value()->dtype().scalar_type() == ScalarType::Double) {
        value_ = irb_.CreateFPCast(
            value_, llvmTypeToVec(FloatTy_, v->dtype().lanes()));
      }
      value_ = irb_.CreateFPCast(value_, dstType);
    } else if (dstType->isIntOrIntVectorTy()) {
      // Strictly casting from Float -> i8 doesnt give correct results
      // set one bit true if the input float is not 0
      if (v->dtype().scalar_type() == ScalarType::Bool) {
        llvm::Value* zero =
            toVec(llvm::ConstantFP::get(srcType, 0.), v->dtype().lanes());
        value_ = irb_.CreateFCmp(llvm::FCmpInst::FCMP_UNO, value_, zero);
        value_ = irb_.CreateICmpEQ(
            value_, llvm::ConstantInt::get(value_->getType(), 0));
        value_ = irb_.CreateIntCast(value_, dstType, !destUnsigned);
        return;
      }

      if (destUnsigned) {
        value_ = irb_.CreateFPToUI(value_, dstType);
      } else {
        value_ = irb_.CreateFPToSI(value_, dstType);
      }
    } else {
      throw unimplemented_lowering(v);
    }
    return;
  }
  if (!srcType->isIntOrIntVectorTy()) {
    throw unimplemented_lowering(v);
  }
  if (dstType->isFPOrFPVectorTy()) {
    if (destUnsigned) {
      value_ = irb_.CreateUIToFP(value_, dstType);
    } else {
      value_ = irb_.CreateSIToFP(value_, dstType);
    }
  } else if (dstType->isIntOrIntVectorTy()) {
    // Ensure bool true value is exactly one, since we convert to int
    // from bool by zero extending the int8
    if (v->dtype().scalar_type() == ScalarType::Bool) {
      llvm::Value* zero =
          toVec(llvm::ConstantInt::get(srcType, 0), v->dtype().lanes());
      value_ = irb_.CreateICmpNE(value_, zero);
    }
    value_ = irb_.CreateIntCast(value_, dstType, !destUnsigned);
  } else {
    throw unimplemented_lowering(v);
  }
}

void LLVMCodeGenImpl::visit(const BitCast* v) {
  v->src_value()->accept(this);

  llvm::Type* dstType = dtypeToLLVM(v->dtype());
  if (v->dtype().lanes() > 1) {
    dstType = llvm::VectorType::get(dstType, ElementCount(v->dtype().lanes()));
  }
  llvm::Type* srcType = dtypeToLLVM(v->src_value()->dtype());

  if (srcType == dstType) {
    // do nothing.
    return;
  }

  TORCH_CHECK(llvm::CastInst::isBitCastable(
      srcType->getScalarType(), dstType->getScalarType()));
  value_ = irb_.CreateBitOrPointerCast(value_, dstType);
}

void LLVMCodeGenImpl::visit(const Var* v) {
  if (varToArg_.count(v)) {
    auto idx = varToArg_.at(v);
    auto arg = fn_->arg_begin() + idx;
    value_ = arg;
  } else if (varToVal_.count(v)) {
    value_ = varToVal_.at(v);
  }
}

void LLVMCodeGenImpl::visit(const Ramp* v) {
  v->base()->accept(this);
  auto base = this->value_;
  v->stride()->accept(this);
  auto stride = this->value_;
  int lanes = v->lanes();

  if (llvm::ConstantInt* const_stride =
          llvm::dyn_cast<llvm::ConstantInt>(stride)) {
    std::vector<llvm::Constant*> vals = {
        llvm::ConstantInt::get(base->getType(), 0)};
    for (int i = 1; i < lanes; ++i) {
      vals.push_back(llvm::ConstantExpr::getAdd(vals.back(), const_stride));
    }

    llvm::Value* offsets = llvm::ConstantVector::get(vals);
    llvm::Value* splat = irb_.CreateVectorSplat(lanes, base);
    value_ = irb_.CreateAdd(splat, offsets);
    return;
  }

  llvm::Type* vecType = nullptr;
  auto element_count = ElementCount(lanes);
  switch (v->dtype().scalar_type()) {
#define TYPE_CASE(_1, Name)                                    \
  case ScalarType::Name:                                       \
    vecType = llvm::VectorType::get(Name##Ty_, element_count); \
    break;
    AT_FORALL_SCALAR_TYPES_AND2(Bool, Half, TYPE_CASE);
#undef TYPE_CASE
    default:
      throw std::runtime_error("invalid dtype in Ramp");
  }

  value_ = llvm::UndefValue::get(vecType);
  for (int i = 0; i < lanes; ++i) {
    value_ = irb_.CreateInsertElement(value_, base, i);
    base = irb_.CreateAdd(base, stride);
  }
}

llvm::Value* LLVMCodeGenImpl::emitUnmaskedLoad(
    llvm::Value* base,
    llvm::Value* idx) {
  auto addr = irb_.CreateGEP(base, idx);
  return irb_.CreateLoad(addr);
}

llvm::Value* LLVMCodeGenImpl::emitMaskedLoad(
    llvm::Value* base,
    llvm::Value* idx,
    llvm::Value* mask) {
  // Create block structure for the masked load.
  auto preheader = irb_.GetInsertBlock();
  auto condblock = llvm::BasicBlock::Create(getContext(), "cond", fn_);
  auto tailblock = llvm::BasicBlock::Create(getContext(), "tail", fn_);

  // Test the mask
  auto cond = irb_.CreateICmpEQ(mask, llvm::ConstantInt::get(IntTy_, 1));
  irb_.CreateCondBr(cond, condblock, tailblock);

  // Do the load
  irb_.SetInsertPoint(condblock);
  auto addr = irb_.CreateGEP(base, idx);
  auto load = irb_.CreateLoad(addr);
  irb_.CreateBr(tailblock);

  // Merge the masked and unmasked CFG edges
  irb_.SetInsertPoint(tailblock);
  auto phi = irb_.CreatePHI(load->getType(), 2);
  phi->addIncoming(llvm::UndefValue::get(load->getType()), preheader);
  phi->addIncoming(load, condblock);

  return phi;
}

void LLVMCodeGenImpl::visit(const Load* v) {
  if (v->dtype().lanes() == 1) {
    v->base_handle()->accept(this);
    auto base = this->value_;
    v->flat_index()->accept(this);
    auto idx = this->value_;

    auto* maskimm = dynamic_cast<const IntImm*>(v->mask());
    if (maskimm && maskimm->value() == 1) {
      value_ = emitUnmaskedLoad(base, idx);
    } else {
      v->mask()->accept(this);
      auto mask = this->value_;
      value_ = emitMaskedLoad(base, idx, mask);
    }
    return;
  }

  llvm::Type* loadType = nullptr;

  auto element_count = ElementCount(v->dtype().lanes());
  switch (v->dtype().scalar_type()) {
#define TYPE_CASE(_1, Name)                                     \
  case ScalarType::Name:                                        \
    loadType = llvm::VectorType::get(Name##Ty_, element_count); \
    break;
    AT_FORALL_SCALAR_TYPES_AND2(Bool, Half, TYPE_CASE);
#undef TYPE_CASE
    default:
      throw std::runtime_error("invalid dtype in Load");
  }

  // Detect whether the vector mask is all true
  bool unmasked_load = false;
  auto* mask_broadcast = dynamic_cast<const Broadcast*>(v->mask());
  if (mask_broadcast) {
    auto* broadcast_imm = dynamic_cast<const IntImm*>(mask_broadcast->value());
    if (broadcast_imm && broadcast_imm->value() == 1) {
      unmasked_load = true;
    }
  }

  // Handle the case where the load is contiguous and unmasked efficiently
  auto* idx_ramp = dynamic_cast<const Ramp*>(v->flat_index());
  if (unmasked_load && idx_ramp) {
    auto* stride_imm = dynamic_cast<const IntImm*>(idx_ramp->stride());
    if (stride_imm && stride_imm->value() == 1) {
      v->base_handle()->accept(this);
      auto base = this->value_;
      idx_ramp->base()->accept(this);
      auto first_idx = this->value_;

      auto addr = irb_.CreateGEP(base, first_idx);
      auto vaddr = irb_.CreateBitOrPointerCast(
          addr, llvm::PointerType::get(loadType, 0));
      value_ = irb_.CreateAlignedLoad(vaddr, 4);
      return;
    }
  }

  // Fallback to a scalar implementation
  v->base_handle()->accept(this);
  auto base = this->value_;
  v->flat_index()->accept(this);
  auto idx = this->value_;
  v->mask()->accept(this);
  auto mask = this->value_;

  llvm::Value* load = llvm::UndefValue::get(loadType);
  for (int i = 0; i < v->dtype().lanes(); ++i) {
    auto sub_idx = irb_.CreateExtractElement(idx, i);
    llvm::Value* sub_load = nullptr;
    if (unmasked_load) {
      sub_load = emitUnmaskedLoad(base, sub_idx);
    } else {
      auto sub_mask = irb_.CreateExtractElement(mask, i);
      sub_load = emitMaskedLoad(base, sub_idx, sub_mask);
    }
    load = irb_.CreateInsertElement(load, sub_load, i);
  }

  value_ = load;
}

void LLVMCodeGenImpl::visit(const For* v) {
  // Create "start" and "stop" values.
  v->start()->accept(this);
  auto start = this->value_;
  v->stop()->accept(this);
  auto stop = this->value_;

  // Create block for loop condition test.
  auto preheader = irb_.GetInsertBlock();
  auto condBlock = llvm::BasicBlock::Create(getContext(), "cond", fn_);
  irb_.CreateBr(condBlock);
  irb_.SetInsertPoint(condBlock);

  // Set up phi node for index variable.
  auto idx = irb_.CreatePHI(IntTy_, 2);
  idx->addIncoming(start, preheader);
  if (!varToVal_.count(v->var())) {
    varToVal_.emplace(v->var(), idx);
  } else {
    throw std::runtime_error("var should not exist before");
  }

  // Create the body and exit blocks.
  auto body = llvm::BasicBlock::Create(getContext(), "body", fn_);
  auto exit = llvm::BasicBlock::Create(getContext(), "exit", fn_);

  // Create the stop condition.
  auto cond = irb_.CreateICmpSLT(idx, stop);
  irb_.CreateCondBr(cond, body, exit);

  // Codegen the body.
  irb_.SetInsertPoint(body);
  if (v->body()) {
    v->body()->accept(this);
  }
  // "Body" block may have changed if we generated nested control flow.
  body = irb_.GetInsertBlock();

  // Increment the index variable and branch back to loop test.
  auto inc = irb_.CreateAdd(idx, llvm::ConstantInt::getSigned(IntTy_, 1));
  irb_.CreateBr(condBlock);
  idx->addIncoming(inc, body);

  // Exit the loop.
  irb_.SetInsertPoint(exit);

  varToVal_.erase(v->var());
  value_ = llvm::ConstantInt::get(IntTy_, 0);
}

void LLVMCodeGenImpl::visit(const Block* v) {
  const Block* last = scope_;
  scope_ = v;

  for (Stmt* s : *v) {
    s->accept(this);
  }

  scope_ = last;

  auto it = scopeToVar_.find(v);
  if (it != scopeToVar_.end()) {
    for (const Var* e : it->second) {
      if (varToVal_.erase(e) != 1) {
        throw std::runtime_error("erasing var that doesn't exist");
      }
    }
  }
}

void LLVMCodeGenImpl::emitUnmaskedStore(
    llvm::Value* base,
    llvm::Value* idx,
    llvm::Value* val) {
  auto addr = irb_.CreateGEP(base, idx);
  irb_.CreateStore(val, addr);
}

void LLVMCodeGenImpl::emitMaskedStore(
    llvm::Value* base,
    llvm::Value* idx,
    llvm::Value* mask,
    llvm::Value* val) {
  // Create block structure for the masked store.
  auto condblock = llvm::BasicBlock::Create(getContext(), "cond", fn_);
  auto tailblock = llvm::BasicBlock::Create(getContext(), "tail", fn_);

  // Test the mask
  auto cond = irb_.CreateICmpEQ(mask, llvm::ConstantInt::get(IntTy_, 1));
  irb_.CreateCondBr(cond, condblock, tailblock);

  // Do the store
  irb_.SetInsertPoint(condblock);
  auto addr = irb_.CreateGEP(base, idx);
  irb_.CreateStore(val, addr);
  irb_.CreateBr(tailblock);

  // Merge the masked and unmasked CFG edges
  irb_.SetInsertPoint(tailblock);
}

void LLVMCodeGenImpl::visit(const Store* v) {
  if (v->value()->dtype().lanes() == 1) {
    v->base_handle()->accept(this);
    auto base = this->value_;
    v->flat_index()->accept(this);
    auto idx = this->value_;
    v->value()->accept(this);
    auto val = this->value_;

    auto* maskimm = dynamic_cast<const IntImm*>(v->mask());
    if (maskimm && maskimm->value() == 1) {
      emitUnmaskedStore(base, idx, val);
    } else {
      v->mask()->accept(this);
      auto mask = this->value_;

      emitMaskedStore(base, idx, mask, val);
    }

    value_ = llvm::ConstantInt::get(IntTy_, 0);
    return;
  }

  // Detect whether the vector mask is all true
  bool unmasked_store = false;
  auto* mask_broadcast = dynamic_cast<const Broadcast*>(v->mask());
  if (mask_broadcast) {
    auto* broadcast_imm = dynamic_cast<const IntImm*>(mask_broadcast->value());
    if (broadcast_imm && broadcast_imm->value() == 1) {
      unmasked_store = true;
    }
  }

  v->base_handle()->accept(this);
  auto base = this->value_;
  v->value()->accept(this);
  auto val = this->value_;

  // Handle the case where the store is contiguous and unmasked efficiently
  auto* idx_ramp = dynamic_cast<const Ramp*>(v->flat_index());
  if (unmasked_store && idx_ramp) {
    auto* stride_imm = dynamic_cast<const IntImm*>(idx_ramp->stride());
    if (stride_imm && stride_imm->value() == 1) {
      idx_ramp->base()->accept(this);
      auto first_idx = value_;

      auto addr = irb_.CreateGEP(base, first_idx);
      auto vaddr = irb_.CreateBitOrPointerCast(
          addr, llvm::PointerType::get(val->getType(), 0));
      irb_.CreateAlignedStore(val, vaddr, 4);

      value_ = llvm::ConstantInt::get(IntTy_, 0);
      return;
    }
  }

  v->flat_index()->accept(this);
  auto idx = this->value_;
  v->mask()->accept(this);
  auto mask = this->value_;

  // Fallback to a scalar implementation
  for (int i = 0; i < v->value()->dtype().lanes(); ++i) {
    auto sub_idx = irb_.CreateExtractElement(idx, i);
    auto sub_val = irb_.CreateExtractElement(val, i);
    if (unmasked_store) {
      emitUnmaskedStore(base, sub_idx, sub_val);
    } else {
      auto sub_mask = irb_.CreateExtractElement(mask, i);
      emitMaskedStore(base, sub_idx, sub_mask, sub_val);
    }
  }

  value_ = llvm::ConstantInt::get(IntTy_, 0);
}

void LLVMCodeGenImpl::visit(const Broadcast* v) {
  v->value()->accept(this);
  int lanes = v->lanes();
  value_ = irb_.CreateVectorSplat(lanes, value_);
}

void LLVMCodeGenImpl::visit(const IfThenElse* v) {
  v->condition()->accept(this);
  llvm::Value* condition = value_;
  llvm::Value* c = irb_.CreateICmpNE(
      condition, llvm::ConstantInt::get(condition->getType(), 0));

  auto then_block = llvm::BasicBlock::Create(getContext(), "then", fn_);
  auto else_block = llvm::BasicBlock::Create(getContext(), "else", fn_);
  auto end_block = llvm::BasicBlock::Create(getContext(), "block", fn_);
  irb_.CreateCondBr(c, then_block, else_block);

  irb_.SetInsertPoint(then_block);
  v->true_value()->accept(this);
  llvm::Value* then_val = value_;
  then_block = irb_.GetInsertBlock();
  irb_.CreateBr(end_block);

  irb_.SetInsertPoint(else_block);
  v->false_value()->accept(this);
  llvm::Value* else_val = value_;
  else_block = irb_.GetInsertBlock();
  irb_.CreateBr(end_block);

  irb_.SetInsertPoint(end_block);
  llvm::PHINode* phi = irb_.CreatePHI(then_val->getType(), 2);
  phi->addIncoming(then_val, then_block);
  phi->addIncoming(else_val, else_block);
  value_ = phi;
}

void LLVMCodeGenImpl::visit(const BaseCallNode* v) {
  throw unimplemented_lowering(v);
}

static void applyMathFunctionAttributes(llvm::Function* f) {
  f->addFnAttr(llvm::Attribute::ReadNone);
  f->addFnAttr(llvm::Attribute::NoUnwind);
  // TODO: Adding this attr should be correct, but as of LLVM 9.0.1 adding it
  // causes some math functions to incorrectly be turned into tail calls.
  // f->addFnAttr(llvm::Attribute::Speculatable);
#if LLVM_VERSION_MAJOR >= 9
  f->addFnAttr(llvm::Attribute::NoFree);
  f->addFnAttr(llvm::Attribute::WillReturn);
#endif
}

namespace {
#if LLVM_VERSION_MAJOR >= 9

using FunctionCallee = llvm::FunctionCallee;

#elif LLVM_VERSION_MAJOR == 8 && LLVM_VERSION_PATCH == 20181009

struct FunctionCallee {
  FunctionCallee() {}

  FunctionCallee(llvm::Constant* fn)
      : v_(fn), ft_(cast<llvm::Function>(v_)->getFunctionType()) {}

  llvm::FunctionType* getFunctionType() {
    return ft_;
  }

  llvm::Value* getCallee() {
    return v_;
  }

 private:
  llvm::Value* v_{nullptr};
  llvm::FunctionType* ft_{nullptr};
};

#else
#error Only LLVM versions 8 through 12 are supported.
#endif

} // namespace

llvm::Value* LLVMCodeGenImpl::toVec(llvm::Value* v, int lanes) {
  if (lanes > 1) {
    return irb_.CreateVectorSplat(lanes, v);
  } else {
    return v;
  }
}

void LLVMCodeGenImpl::emitIsNan(const Intrinsics* v) {
  v->param(0)->accept(this);
  llvm::Type* dstType = dtypeToLLVM(v->dtype());
  if (!v->param(0)->dtype().is_floating_point()) {
    value_ = toVec(llvm::ConstantInt::get(dstType, 0), v->dtype().lanes());
  } else {
    TORCH_INTERNAL_ASSERT(v->dtype().scalar_type() == ScalarType::Int);
    auto is_nan = irb_.CreateFCmpUNO(
        value_, llvm::ConstantFP::get(value_->getType(), 0.));
    if (v->dtype().lanes() > 1) {
      dstType =
          llvm::VectorType::get(dstType, ElementCount(v->dtype().lanes()));
    }
    value_ = irb_.CreateIntCast(is_nan, dstType, /*isSigned*/ false);
  }
}

LLVMCodeGenImpl::SimdCallee LLVMCodeGenImpl::getSimdFunction(
    const std::string& basename,
    llvm::Type* basetype,
    Arity arity,
    int lanes) {
<<<<<<< HEAD
  std::string name;
=======
  std::string typeSuffix = basetype == DoubleTy_ ? "d" : "";
  std::string name = "Sleef_" + basename + typeSuffix + std::to_string(lanes);

>>>>>>> 0b1550dd
  llvm::Type* type;
  bool useSimd;

  // Determine whether to use vectorized intrinsic.
  auto const& featureString = jit_->getTargetMachine().getTargetFeatureString();
  bool hasAVX = featureString.find("+avx") != llvm::StringRef::npos;
  std::string sleefName = "Sleef_" + basename + std::to_string(lanes);
  if (hasAVX && jit_->hasSymbol(sleefName)) {
    name = std::move(sleefName);
    type = llvm::VectorType::get(basetype, ElementCount(lanes));
    useSimd = true;
  } else {
    name = basename;
    type = basetype;
    useSimd = false;
  }

  // Get function to call from name and type.
  llvm::FunctionType* fntype;
  switch (arity) {
    case Unary:
      fntype = llvm::FunctionType::get(type, {type}, false);
      break;
    case Binary:
      fntype = llvm::FunctionType::get(type, {type, type}, false);
      break;
  }
  FunctionCallee callee = module_->getOrInsertFunction(name, fntype, {});
  applyMathFunctionAttributes(llvm::cast<llvm::Function>(callee.getCallee()));
<<<<<<< HEAD
  return {callee.getFunctionType(), callee.getCallee(), useSimd};
=======
  return SimdCallee{callee.getFunctionType(), callee.getCallee(), use_simd};
>>>>>>> 0b1550dd
}

void LLVMCodeGenImpl::visit(const Intrinsics* v) {
  llvm::FunctionType* call_ty = nullptr;
  llvm::Value* call_fn = nullptr;
  bool call_simd_sleef = false;

  if (v->op_type() == kIsNan) {
    return emitIsNan(v);
  }

  if (v->dtype().scalar_type() == ScalarType::Float) {
    switch (v->op_type()) {
      case kRsqrt: {
        v->params().front()->accept(this);
        value_ = irb_.CreateUnaryIntrinsic(llvm::Intrinsic::sqrt, value_);
        llvm::Value* constant =
            toVec(llvm::ConstantFP::get(FloatTy_, 1.0), v->dtype().lanes());
        value_ = irb_.CreateFDiv(constant, value_);
        return;
      } break;

#define SIMD_UNARY_MATH_CASE(enum, name, type)                  \
  case enum: {                                                  \
    std::tie(call_ty, call_fn, call_simd_sleef) =               \
        getSimdFunction(name, type, Unary, v->dtype().lanes()); \
  } break;
        SIMD_UNARY_MATH_CASE(kLog10, "log10f", FloatTy_)
        SIMD_UNARY_MATH_CASE(kLog, "logf", FloatTy_)
        SIMD_UNARY_MATH_CASE(kLog1p, "log1pf", FloatTy_)
        SIMD_UNARY_MATH_CASE(kLog2, "log2f", FloatTy_)
        SIMD_UNARY_MATH_CASE(kExp, "expf", FloatTy_)
        SIMD_UNARY_MATH_CASE(kCos, "cosf", FloatTy_)
        SIMD_UNARY_MATH_CASE(kSin, "sinf", FloatTy_)
        SIMD_UNARY_MATH_CASE(kSqrt, "sqrtf", FloatTy_)
        SIMD_UNARY_MATH_CASE(kAbs, "fabsf", FloatTy_)
        SIMD_UNARY_MATH_CASE(kFloor, "floorf", FloatTy_)
        SIMD_UNARY_MATH_CASE(kCeil, "ceilf", FloatTy_)
        SIMD_UNARY_MATH_CASE(kTrunc, "truncf", FloatTy_)
        SIMD_UNARY_MATH_CASE(kRound, "roundf", FloatTy_)
        SIMD_UNARY_MATH_CASE(kErf, "erff", FloatTy_)
        SIMD_UNARY_MATH_CASE(kErfc, "erfcf", FloatTy_)
        SIMD_UNARY_MATH_CASE(kTan, "tanf", FloatTy_)
        SIMD_UNARY_MATH_CASE(kAcos, "acosf", FloatTy_)
        SIMD_UNARY_MATH_CASE(kAsin, "asinf", FloatTy_)
        SIMD_UNARY_MATH_CASE(kAtan, "atanf", FloatTy_)
        SIMD_UNARY_MATH_CASE(kCosh, "coshf", FloatTy_)
        SIMD_UNARY_MATH_CASE(kSinh, "sinhf", FloatTy_)
        SIMD_UNARY_MATH_CASE(kTanh, "tanhf", FloatTy_)
        SIMD_UNARY_MATH_CASE(kExpm1, "expm1f", FloatTy_)
        SIMD_UNARY_MATH_CASE(kLgamma, "lgammaf", FloatTy_)
#undef SIMD_UNARY_MATH_CASE

#define SIMD_BINARY_MATH_CASE(enum, name, type)                  \
  case enum: {                                                   \
    std::tie(call_ty, call_fn, call_simd_sleef) =                \
        getSimdFunction(name, type, Binary, v->dtype().lanes()); \
  } break;
        SIMD_BINARY_MATH_CASE(kAtan2, "atan2f", FloatTy_)
        SIMD_BINARY_MATH_CASE(kPow, "powf", FloatTy_)
        SIMD_BINARY_MATH_CASE(kFmod, "fmodf", FloatTy_)
#undef SIMD_BINARY_MATH_CASE

      case kRemainder: {
        FunctionCallee callee = module_->getOrInsertFunction(
            "remainderf",
            llvm::FunctionType::get(FloatTy_, {FloatTy_, FloatTy_}, false),
            {});
        call_ty = callee.getFunctionType();
        call_fn = callee.getCallee();
        applyMathFunctionAttributes(llvm::cast<llvm::Function>(call_fn));
      } break;

      default: {
        throw unimplemented_lowering(v);
      } break;
    }

  } else if (v->dtype().scalar_type() == ScalarType::Double) {
    switch (v->op_type()) {
#define SIMD_UNARY_MATH_CASE(enum, name, type)                  \
  case enum: {                                                  \
    std::tie(call_ty, call_fn, call_simd_sleef) =               \
        getSimdFunction(name, type, Unary, v->dtype().lanes()); \
  } break;
      SIMD_UNARY_MATH_CASE(kLog10, "log10", DoubleTy_)
      SIMD_UNARY_MATH_CASE(kLog, "log", DoubleTy_)
      SIMD_UNARY_MATH_CASE(kLog1p, "log1p", DoubleTy_)
      SIMD_UNARY_MATH_CASE(kLog2, "log2", DoubleTy_)
      SIMD_UNARY_MATH_CASE(kExp, "exp", DoubleTy_)
      SIMD_UNARY_MATH_CASE(kCos, "cos", DoubleTy_)
      SIMD_UNARY_MATH_CASE(kSin, "sin", DoubleTy_)
      SIMD_UNARY_MATH_CASE(kSqrt, "sqrt", DoubleTy_)
      SIMD_UNARY_MATH_CASE(kAbs, "fabs", DoubleTy_)
      SIMD_UNARY_MATH_CASE(kFloor, "floor", DoubleTy_)
      SIMD_UNARY_MATH_CASE(kCeil, "ceil", DoubleTy_)
      SIMD_UNARY_MATH_CASE(kTrunc, "trunc", DoubleTy_)
      SIMD_UNARY_MATH_CASE(kRound, "round", DoubleTy_)
      SIMD_UNARY_MATH_CASE(kErf, "erf", DoubleTy_)
      SIMD_UNARY_MATH_CASE(kErfc, "erfc", DoubleTy_)
      SIMD_UNARY_MATH_CASE(kTan, "tan", DoubleTy_)
      SIMD_UNARY_MATH_CASE(kAcos, "acos", DoubleTy_)
      SIMD_UNARY_MATH_CASE(kAsin, "asin", DoubleTy_)
      SIMD_UNARY_MATH_CASE(kAtan, "atan", DoubleTy_)
      SIMD_UNARY_MATH_CASE(kCosh, "cosh", DoubleTy_)
      SIMD_UNARY_MATH_CASE(kSinh, "sinh", DoubleTy_)
      SIMD_UNARY_MATH_CASE(kTanh, "tanh", DoubleTy_)
      SIMD_UNARY_MATH_CASE(kExpm1, "expm1", DoubleTy_)
      SIMD_UNARY_MATH_CASE(kLgamma, "lgamma", DoubleTy_)
#undef SIMD_UNARY_MATH_CASE

      case kRsqrt: {
        v->params().front()->accept(this);
        value_ = irb_.CreateUnaryIntrinsic(llvm::Intrinsic::sqrt, value_);
        llvm::Value* constant = llvm::ConstantFP::get(DoubleTy_, 1.0);
        if (v->dtype().lanes() > 1) {
          constant = irb_.CreateVectorSplat(v->dtype().lanes(), constant);
        }
        value_ = irb_.CreateFDiv(constant, value_);
        return;
      } break;

#define SIMD_BINARY_MATH_CASE(enum, name, type)                  \
  case enum: {                                                   \
    std::tie(call_ty, call_fn, call_simd_sleef) =                \
        getSimdFunction(name, type, Binary, v->dtype().lanes()); \
  } break;
        SIMD_BINARY_MATH_CASE(kAtan2, "atan2", DoubleTy_)
        SIMD_BINARY_MATH_CASE(kPow, "pow", DoubleTy_)
        SIMD_BINARY_MATH_CASE(kFmod, "fmod", DoubleTy_)
#undef SIMD_BINARY_MATH_CASE

      case kRemainder: {
        FunctionCallee callee = module_->getOrInsertFunction(
            "remainder",
            llvm::FunctionType::get(DoubleTy_, {DoubleTy_, DoubleTy_}, false),
            {});
        call_ty = callee.getFunctionType();
        call_fn = callee.getCallee();
        applyMathFunctionAttributes(llvm::cast<llvm::Function>(call_fn));
      } break;

      default: {
        throw unimplemented_lowering(v);
      } break;
    }
  } else if (v->dtype().is_integral() && v->op_type() == kAbs) {
    // abs is only intrinsic defined for integer inputs in pytorch eager
    v->params().front()->accept(this);
    if (!v->dtype().is_signed()) {
      return;
    }
    // TODO: use llvm.abs intrinsic for LLVM 12
    auto zero = llvm::ConstantInt::get(value_->getType(), 0);
    auto neg_value = irb_.CreateSub(zero, value_);
    auto icmp = irb_.CreateICmpSGT(value_, zero);
    value_ = irb_.CreateSelect(icmp, value_, neg_value);
    return;
  } else {
    TORCH_INTERNAL_ASSERT(
        false,
        v,
        "Unimplemented lowering:",
        v->op_type(),
        " for input of dtype",
        v->dtype().scalar_dtype());
  }

  std::vector<llvm::Value*> params;
  for (auto& p : v->params()) {
    p->accept(this);
    params.push_back(value_);
  }

  if (v->dtype().lanes() == 1 || call_simd_sleef == true) {
    value_ = irb_.CreateCall(call_ty, call_fn, params);
  } else {
    llvm::Type* vecType = params[0]->getType();
    value_ = llvm::UndefValue::get(vecType);
    for (int i = 0; i < v->dtype().lanes(); ++i) {
      std::vector<llvm::Value*> call_operands;
      for (auto p : params) {
        call_operands.push_back(irb_.CreateExtractElement(p, i));
      }

      llvm::Value* val = irb_.CreateCall(call_ty, call_fn, call_operands);
      value_ = irb_.CreateInsertElement(value_, val, i);
    }
  }
}

void LLVMCodeGenImpl::visit(const FunctionCall* v) {
  throw unimplemented_lowering(v);
}

void LLVMCodeGenImpl::visit(const Allocate* v) {
  llvm::Value* size =
      llvm::ConstantInt::getSigned(LongTy_, v->dtype().byte_size());
  for (const Expr* e : v->dims()) {
    e->accept(this);
    size = irb_.CreateMul(size, irb_.CreateZExt(value_, LongTy_));
  }

  value_ = llvm::ConstantInt::get(IntTy_, 0);

  if (llvm::ConstantInt* CI = llvm::dyn_cast<llvm::ConstantInt>(size)) {
    if (CI->getSExtValue() < 512) {
      llvm::Value* alloca = irb_.CreateAlloca(dtypeToLLVM(v->dtype()), size);
      varToVal_[v->buffer_var()] = alloca;
      return;
    }
  }

  llvm::Instruction* I = llvm::CallInst::CreateMalloc(
      irb_.GetInsertBlock(),
      LongTy_,
      dtypeToLLVM(v->dtype()),
      size,
      nullptr,
      nullptr);

  // Insert the bitcast into the block.
  irb_.SetInsertPoint(irb_.GetInsertBlock());
  llvm::Value* malloc = irb_.Insert(I);
  varToVal_[v->buffer_var()] = malloc;
}

void LLVMCodeGenImpl::visit(const Free* v) {
  value_ = llvm::ConstantInt::get(IntTy_, 0);
  llvm::Value* ptr = varToVal_.at(v->buffer_var());
  if (!llvm::isa<llvm::AllocaInst>(ptr)) {
    irb_.Insert(llvm::CallInst::CreateFree(ptr, irb_.GetInsertBlock()));
  }
}

void LLVMCodeGenImpl::visit(const Let* v) {
  v->value()->accept(this);
  if (!varToVal_.count(v->var())) {
    varToVal_.emplace(v->var(), value_);
    scopeToVar_[scope_].push_back(v->var());
  } else {
    throw std::runtime_error("var should not exist before");
  }
}

void LLVMCodeGenImpl::visit(const Cond* v) {
  // Even if true_stmt and false_stmt are nullptr,
  // in case condition is a function call with side effect,
  // we still evaluate it.
  v->condition()->accept(this);

  if (!v->true_stmt() && !v->false_stmt()) {
    return;
  }
  assert(v->true_stmt());

  llvm::Value* condition = value_;
  llvm::Value* c = irb_.CreateICmpNE(
      condition, llvm::ConstantInt::get(condition->getType(), 0));
  llvm::BasicBlock* then_block =
      llvm::BasicBlock::Create(getContext(), "then", fn_);
  llvm::BasicBlock* else_block = nullptr;
  if (v->false_stmt()) {
    else_block = llvm::BasicBlock::Create(getContext(), "else", fn_);
  }
  llvm::BasicBlock* end_block =
      llvm::BasicBlock::Create(getContext(), "end", fn_);

  if (else_block) {
    irb_.CreateCondBr(c, then_block, else_block);
  } else {
    irb_.CreateCondBr(c, then_block, end_block);
  }

  irb_.SetInsertPoint(then_block);
  v->true_stmt()->accept(this);
  irb_.CreateBr(end_block);

  if (else_block) {
    irb_.SetInsertPoint(else_block);
    v->false_stmt()->accept(this);
    irb_.CreateBr(end_block);
  }

  irb_.SetInsertPoint(end_block);
}

void LLVMCodeGenImpl::optimize(llvm::Module& M) {
  llvm::legacy::FunctionPassManager FPM(&M);
  llvm::legacy::PassManager PM;

  // Add internal analysis passes from the target machine.
  auto& TM = jit_->getTargetMachine();
  PM.add(llvm::createTargetTransformInfoWrapperPass(TM.getTargetIRAnalysis()));
  FPM.add(llvm::createTargetTransformInfoWrapperPass(TM.getTargetIRAnalysis()));

  llvm::PassManagerBuilder PMB;
  PMB.OptLevel = 3;
  PMB.LoopVectorize = true;
  PMB.SLPVectorize = true;
  TM.adjustPassManager(PMB);

  PMB.populateFunctionPassManager(FPM);
  PMB.populateModulePassManager(PM);
  FPM.doInitialization();
  PM.add(llvm::createDeadCodeEliminationPass());
  PM.add(llvm::createAlwaysInlinerLegacyPass());
  PM.run(M);
  for (auto& FF : M) {
    FPM.run(FF);
  }
  FPM.doFinalization();
  PM.run(M);
}

RegisterCodeGen<LLVMCodeGen> llvm_codegen_reg("llvm_codegen");

#endif // TORCH_ENABLE_LLVM<|MERGE_RESOLUTION|>--- conflicted
+++ resolved
@@ -1326,20 +1326,15 @@
     llvm::Type* basetype,
     Arity arity,
     int lanes) {
-<<<<<<< HEAD
   std::string name;
-=======
-  std::string typeSuffix = basetype == DoubleTy_ ? "d" : "";
-  std::string name = "Sleef_" + basename + typeSuffix + std::to_string(lanes);
-
->>>>>>> 0b1550dd
   llvm::Type* type;
   bool useSimd;
 
   // Determine whether to use vectorized intrinsic.
   auto const& featureString = jit_->getTargetMachine().getTargetFeatureString();
   bool hasAVX = featureString.find("+avx") != llvm::StringRef::npos;
-  std::string sleefName = "Sleef_" + basename + std::to_string(lanes);
+  std::string typeSuffix = basetype == DoubleTy_ ? "d" : "";
+  std::string sleefName = "Sleef_" + basename + typeSuffix + std::to_string(lanes);
   if (hasAVX && jit_->hasSymbol(sleefName)) {
     name = std::move(sleefName);
     type = llvm::VectorType::get(basetype, ElementCount(lanes));
@@ -1362,11 +1357,7 @@
   }
   FunctionCallee callee = module_->getOrInsertFunction(name, fntype, {});
   applyMathFunctionAttributes(llvm::cast<llvm::Function>(callee.getCallee()));
-<<<<<<< HEAD
-  return {callee.getFunctionType(), callee.getCallee(), useSimd};
-=======
-  return SimdCallee{callee.getFunctionType(), callee.getCallee(), use_simd};
->>>>>>> 0b1550dd
+  return SimdCallee{callee.getFunctionType(), callee.getCallee(), useSimd};
 }
 
 void LLVMCodeGenImpl::visit(const Intrinsics* v) {
