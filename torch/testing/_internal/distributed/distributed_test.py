import copy
from collections import namedtuple
import itertools
import random
import math
import os
import sys
import time
import tempfile
import unittest
from contextlib import contextmanager, suppress
from datetime import timedelta
from functools import reduce
from typing import Union, NamedTuple

import torch
import torch.cuda
import torch.distributed as dist
import torch.distributed.algorithms.ddp_comm_hooks.powerSGD_hook as powerSGD
from torch.distributed.algorithms.ddp_comm_hooks import default_hooks as default
from torch.utils.data.distributed import DistributedSampler
from torch.nn.parallel.distributed import _dump_DDP_relevant_env_vars
import torch.nn as nn
import torch.nn.functional as F
from torch.distributed.distributed_c10d import _get_default_group, AllreduceOptions, GroupMember
from torch.testing._internal.common_utils import FILE_SCHEMA
from torch.testing._internal.common_distributed import (
    MultiProcessTestCase,
    TEST_SKIPS,
    initialize_temp_directories,
    cleanup_temp_dir,
    simple_sparse_reduce_tests,
    skip_if_rocm,
    skip_if_small_worldsize,
    skip_if_lt_x_gpu,
    skip_if_no_gpu,
    require_n_gpus_for_nccl_backend,
    requires_nccl_version,
    captured_output,
)
from torch._utils_internal import TEST_MASTER_ADDR as MASTER_ADDR
from torch._utils_internal import TEST_MASTER_PORT as MASTER_PORT

try:
    import torchvision
    HAS_TORCHVISION = True
except ImportError:
    HAS_TORCHVISION = False

if sys.platform == 'win32':
    import msvcrt
else:
    import fcntl

class Foo:
    def __init__(self, x):
        self.x = x

    def __eq__(self, other):
        return self.__dict__ == other.__dict__

f = Foo(10)
f.bar = 1

collectives_object_test_list = [
    {"key1": 3, "key2": 4, "key3": {"nested": True}},
    f,
    "foo",
    [1, 2, True, "string", [4, 5, "nested"]],
]

# Allowlist of distributed backends where profiling collectives is supported.
PROFILING_SUPPORTED_BACKENDS = [
    dist.Backend.NCCL,
    dist.Backend.GLOO,
]

# Allowlist of distributed backends where profiling is supported with use_cuda=True
CUDA_PROFILING_SUPPORTED_BACKENDS = [
    dist.Backend.GLOO
]

# Dummy NamedTuple data structures to test DDP support for NamedTuple types.
EXPECTED_FIELDS = ("a", "b")
TestNamedTupleInput_0 = namedtuple("NamedTuple", EXPECTED_FIELDS)

class TestNamedTupleInput_1(NamedTuple):
    a: torch.tensor
    b: torch.tensor

skipIfNoTorchVision = unittest.skipIf(not HAS_TORCHVISION, "no torchvision")

BACKEND = os.environ["BACKEND"]
INIT_METHOD = os.getenv("INIT_METHOD", "env://")

DEFAULT_TIMEOUT = 300
CUSTOMIZED_TIMEOUT = {"test_DistributedDataParallel": 500}


class _FC2(nn.Module):
    def __init__(self):
        super(_FC2, self).__init__()
        self.fc = nn.Linear(10, 50, bias=True)
        self.fc.bias.requires_grad = False

    def forward(self, x):
        x = self.fc(x)
        return x


class Net(nn.Module):
    def __init__(self):
        super(Net, self).__init__()
        self.fc1 = nn.Linear(2, 10, bias=False)
        self.fc2 = _FC2()
        self.fc3 = nn.Linear(50, 4, bias=False)
        self.relu = nn.ReLU()
        self.no_grad_param = nn.Parameter(torch.tensor([2, 2]).long(),
                                          requires_grad=False)

    def forward(self, x):
        x = self.relu(self.fc1(x))
        x = self.relu(self.fc2(x))
        x = self.fc3(x)
        return F.softmax(x, dim=1)

class Task(nn.Module):
    def __init__(self):
        super().__init__()
        self.p = nn.Parameter(torch.ones(2, 2))

    def forward(self, x):
        return self.p + x


class BatchNormNet(nn.Module):

    def __init__(self):
        super(BatchNormNet, self).__init__()
        self.fc1 = nn.Linear(2, 40, bias=False)
        self.bn = nn.BatchNorm1d(4)
        self.fc2 = nn.Linear(40, 4, bias=False)

    def forward(self, x):
        x = torch.reshape(self.fc1(x), (-1, 4, 10))
        x = self.bn(x)
        x = torch.reshape(x, (-1, 40))
        x = self.fc2(x)
        return F.softmax(x, dim=1)


DDP_NET = Net()
BN_NET = BatchNormNet()
ONLY_SBN_NET = nn.SyncBatchNorm(2, momentum=0.99)

def get_timeout(test_id):
    test_name = test_id.split(".")[-1]
    if test_name in CUSTOMIZED_TIMEOUT:
        return CUSTOMIZED_TIMEOUT[test_name]
    else:
        return DEFAULT_TIMEOUT


def require_backend(backends):
    if BACKEND not in backends:
        return unittest.skip("Test requires backend to be one of %s" % backends)
    return lambda func: func


def require_backends_available(backends):
    def check(backend):
        if backend == dist.Backend.GLOO:
            return dist.is_gloo_available()
        if backend == dist.Backend.NCCL:
            return dist.is_nccl_available()
        if backend == dist.Backend.MPI:
            return dist.is_mpi_available()
        return False
    if not all(check(dist.Backend(backend)) for backend in backends):
        return unittest.skip(
            "Test requires backends to be available %s" % backends)
    return lambda func: func


def require_world_size(world_size):
    if int(os.environ["WORLD_SIZE"]) < world_size:
        return unittest.skip("Test requires world size of %d" % world_size)
    return lambda func: func


def apply_hack_for_nccl():
    # This is a hack for a known NCCL issue using multiprocess
    # in conjunction with multiple threads to manage different GPUs which
    # may cause ncclCommInitRank to fail.
    # http://docs.nvidia.com/deeplearning/sdk/nccl-release-notes/rel_2.1.4.html#rel_2.1.4
    # It slows down the performance of collective operations.
    # Without this setting NCCL might throw unhandled error.
    os.environ["NCCL_MAX_NRINGS"] = "1"


@contextmanager
def _lock():
    TEMP_DIR = os.environ["TEMP_DIR"]
    lockfile = os.path.join(TEMP_DIR, "lockfile")
    with open(lockfile, "w") as lf:
        try:
            if sys.platform == 'win32':
                msvcrt.locking(lf.fileno(), msvcrt.LK_RLCK, 1)
                yield
            else:
                fcntl.flock(lf.fileno(), fcntl.LOCK_EX)
                yield
        finally:
            if sys.platform == 'win32':
                msvcrt.locking(lf.fileno(), msvcrt.LK_UNLCK, 1)
            else:
                fcntl.flock(lf.fileno(), fcntl.LOCK_UN)
            lf.close()


def _build_tensor(size, value=None, dtype=torch.float, device_id=None):
    if value is None:
        value = size
    if device_id is None:
        return torch.empty(size, size, size, dtype=dtype).fill_(value)
    else:
        return torch.empty(size, size, size, dtype=dtype).fill_(value).cuda(device_id)


def _build_multidim_tensor(dim, dim_size, value=None, dtype=torch.float):
    if value is None:
        value = size
    return torch.empty(size=[dim_size for _ in range(dim)], dtype=dtype).fill_(value)


class Barrier(object):
    barrier_id = 0

    @classmethod
    def init(cls):
        cls.barrier_id = 0
        barrier_dir = os.path.join(os.environ["TEMP_DIR"], "barrier")
        for f_name in os.listdir(barrier_dir):
            os.unlink(os.path.join(barrier_dir, f_name))

    @classmethod
    def sync(cls, wait_for=None, timeout=10):
        if wait_for is None:
            wait_for = dist.get_world_size()
        cls.barrier_id += 1
        barrier_dir = os.path.join(os.environ["TEMP_DIR"], "barrier")
        pid = str(os.getpid())
        barrier_file = os.path.join(barrier_dir, pid)
        with _lock():
            with open(barrier_file, "w") as f:
                f.write(str(cls.barrier_id))

        start_time = time.time()
        while True:
            arrived = 0
            with _lock():
                for f_name in os.listdir(barrier_dir):
                    with open(os.path.join(barrier_dir, f_name), "r") as f:
                        data = f.read()
                        if int(data) >= cls.barrier_id:
                            arrived += 1
            if arrived == wait_for:
                break

            if time.time() - start_time > timeout:
                raise RuntimeError("barrier timeout")
            time.sleep(0.1)


class TestDistBackend(MultiProcessTestCase):
    @classmethod
    def setUpClass(cls):
        os.environ["MASTER_ADDR"] = str(MASTER_ADDR)
        os.environ["MASTER_PORT"] = str(MASTER_PORT)
        # os.environ["WORLD_SIZE"] = str(WORLD_SIZE)
        super().setUpClass()

    def setUp(self):
        super().setUp()
        # initialize temp directories
        initialize_temp_directories()
        # initialize Barrier
        Barrier.init()

    def tearDown(self):
        cleanup_temp_dir()
        super().tearDown()

    @property
    def init_method(self):
        return "{}{file_name}".format(FILE_SCHEMA, file_name=self.file_name)

    @classmethod
    def _run(cls, rank, test_name, file_name):
        if BACKEND == 'nccl' and not torch.cuda.is_available():
            sys.exit(TEST_SKIPS['no_cuda'].exit_code)
        self = cls(test_name)
        self.rank = rank
        self.file_name = file_name

        if torch.cuda.is_available() and torch.cuda.device_count() < int(self.world_size):
            sys.exit(TEST_SKIPS['multi-gpu'].exit_code)
        try:
            timeout = timedelta(seconds=60)
            dist.init_process_group(
                init_method=self.init_method,
                backend=BACKEND,
                world_size=int(self.world_size),
                rank=self.rank,
                timeout=timeout,
            )
        except RuntimeError as e:
            if "recompile" in e.args[0]:
                sys.exit(TEST_SKIPS["backend_unavailable"].exit_code)

            raise

        # Execute barrier prior to running test to ensure that every process
        # has finished initialization and that the following test
        # immediately exiting due to a skip doesn't cause flakiness.
        self._barrier()

        # self.id() == e.g. '__main__.TestDistributed.test_get_rank'
        # We're retreiving a corresponding test and executing it.
        getattr(self, test_name)()
        self._barrier()
        dist.destroy_process_group()
        sys.exit(0)

    # Needed since MultiProcessTestCase assumes a world_size of 4, but we
    # run these tests under other various world_sizes.
    @property
    def world_size(self):
        return os.environ["WORLD_SIZE"]


class DistributedTest:
    class _DistTestBase:
        def _barrier(self, *args, **kwargs):
            Barrier.sync(*args, **kwargs)

        def _init_group_test(self, **kwargs):
            group = [1, 2]
            group_id = dist.new_group(group, **kwargs)
            rank = dist.get_rank()
            if rank not in group:
                return ([], None, rank)

            return (group, group_id, rank)

        def _init_full_group_test(self, **kwargs):
            group = list(range(0, dist.get_world_size()))
            group_id = dist.new_group(**kwargs)
            rank = dist.get_rank()
            return (group, group_id, rank)

        def _init_global_test(self):
            group = list(range(0, dist.get_world_size()))
            group_id = dist.group.WORLD
            rank = dist.get_rank()
            return (group, group_id, rank)

        # HELPER FOR MULTIGPU TESTS
        def _init_multigpu_helper(self):
            """Multigpu tests are designed to simulate the multi nodes with multi
            GPUs on each node. Nccl backend requires equal #GPUs in each process.
            On a single node, all visible GPUs are evenly
            divided to subsets, each process only uses a subset.
            """
            nGPUs = torch.cuda.device_count()
            world_size = dist.get_world_size()
            visible_devices = range(nGPUs)

            if BACKEND == "nccl":
                apply_hack_for_nccl()

            # If rank is lesser than or equal to number of available GPU's
            # then each rank can be mapped to corresponding GPU.
            nGPUs_per_process = 1
            if world_size > nGPUs:
                nGPUs_per_process = nGPUs // world_size
            rank_to_GPU = {
                i: list(
                    visible_devices[i * nGPUs_per_process: (i + 1) * nGPUs_per_process]
                )
                for i in range(world_size)
            }
            return rank_to_GPU

        def test_dump_DDP_relevant_env_vars(self):
            with captured_output() as (out, _):
                _dump_DDP_relevant_env_vars()
                lines = out.getvalue().splitlines()

            def format_line(var):
                return "env:%s=%s" % (var, os.environ[var] if var in os.environ else "N/A")

            # Check relevant env vars
            vars = [
                "MASTER_ADDR",
                "MASTER_PORT",
                "WORLD_SIZE",
                "NCCL_TOPO_DUMP_FILE",  # N/A
            ]
            for var in vars:
                line = format_line(var)
                self.assertIn(line, lines)
            # Check irrelevant env vars
            vars = [
                "xxx",
                "yyy",
                "zzz",
            ]
            for var in vars:
                line = format_line(var)
                self.assertNotIn(line, lines)

        # GET RANK
        def test_get_rank(self):
            test_dir = os.path.join(os.environ["TEMP_DIR"], "test_dir")
            pid = str(os.getpid())
            num_processes = dist.get_world_size()
            with open(os.path.join(test_dir, pid), "w") as f:
                f.write(str(dist.get_rank()))

            self._barrier()

            all_ranks = set()
            for f_name in os.listdir(test_dir):
                with open(os.path.join(test_dir, f_name), "r") as f:
                    all_ranks.add(int(f.read()))
            self.assertEqual(len(all_ranks), num_processes)

            self._barrier()

            if dist.get_rank() == 0:
                for f_name in os.listdir(test_dir):
                    os.unlink(os.path.join(test_dir, f_name))

            self._barrier()

        def test_get_backend(self):
            if dist.get_world_size() > 2:
                group = [1, 2]
            else:
                group = [0, 1]
            group_id = dist.new_group(group)
            backend_str = BACKEND.lower()
            self.assertEqual(dist.get_backend(), backend_str)
            if dist.get_rank() in group:
                self.assertEqual(dist.get_backend(group_id), backend_str)
            else:
                with self.assertRaisesRegex(RuntimeError, "Invalid process group specified"):
                    dist.get_backend(group_id)

        def test_Backend_enum_class(self):
            # test parsing
            backend = BACKEND.lower()
            self.assertEqual(dist.Backend(BACKEND.upper()), backend)
            self.assertEqual(dist.Backend(BACKEND), backend)
            with self.assertRaisesRegex(ValueError, "Invalid backend: 'undefined'"):
                dist.Backend("undefined")
            with self.assertRaisesRegex(ValueError, "Invalid backend: 'xYz'"):
                dist.Backend("xYz")
            with self.assertRaises(ValueError):
                dist.Backend(None)
            with self.assertRaises(ValueError):
                dist.Backend(3)
            with self.assertRaises(ValueError):
                dist.Backend(["gloo"])

        # Test destroy
        def test_destroy_group(self):
            if dist.get_world_size() > 2:
                group = [1, 2]
            else:
                group = [0, 1]
            group_id = dist.new_group(group)
            self._barrier()
            dist.destroy_process_group(group_id)

        # Test get rank and size of group
        def test_get_rank_size_group(self):
            if dist.get_world_size() > 2:
                group = [1, 2]
            else:
                group = [0, 1]
            group_id = dist.new_group(group)
            if dist.get_rank() in group:
                self.assertEqual(dist.get_world_size(group_id), 2)
                self.assertTrue(dist.get_rank(group_id) in list(range(2)))
            else:
                self.assertEqual(dist.get_world_size(group_id), -1)
                self.assertEqual(dist.get_rank(group_id), -1)

        # Test destroy full groups
        def test_destroy_full_group(self):
            _, group_id, _ = self._init_full_group_test()
            self._barrier()
            dist.destroy_process_group(group_id)

        # Test get rank and size of full group
        def test_get_rank_size_full_group(self):
            _, group_id, _ = self._init_full_group_test()
            self.assertEqual(dist.get_world_size(group_id), dist.get_world_size())
            self.assertEqual(dist.get_rank(group_id), dist.get_rank())

        def _test_barrier_timeout(self, group_id, timeout):
            local_rank = dist.get_rank(group_id)

            # Only execute barrier on rank == 0, causing it to timeout
            if local_rank == 0:
                expected_time = time.time() + timeout.total_seconds()
                with self.assertRaisesRegex(Exception, " (Timed out|closed|timeout) "):
                    dist.barrier(group_id)
                self.assertGreaterEqual(time.time(), expected_time)
            else:
                time.sleep(timeout.total_seconds())

        @unittest.skipIf(BACKEND != "gloo", "Only gloo backend supports timeouts")
        @unittest.skipIf(
            not INIT_METHOD.startswith("file://"),
            "Requires file:// initialization method. " +
            "Both tcp:// and env:// rely on the TCP store for which "
            "reinitialization has proven racy."
        )
        def test_barrier_timeout_global(self):
            dist.destroy_process_group()

            # Explicitly pass world size to the barrier because we've
            # just destroyed any state in torch.distributed.
            self._barrier(wait_for=int(os.environ["WORLD_SIZE"]))

            # Reinitialize global process group
            timeout = timedelta(seconds=1)
            dist.init_process_group(
                init_method=INIT_METHOD,
                backend=BACKEND,
                world_size=int(os.environ["WORLD_SIZE"]),
                rank=self.rank,
                timeout=timeout,
            )
            self._test_barrier_timeout(dist.group.WORLD, timeout)

        @skip_if_small_worldsize
        @unittest.skipIf(BACKEND != "gloo", "Only gloo backend supports timeouts")
        def test_barrier_timeout_group(self):
            timeout = timedelta(seconds=1)
            _, group_id, _ = self._init_group_test(timeout=timeout)
            if group_id is not None:
                self._test_barrier_timeout(group_id, timeout)

        @unittest.skipIf(BACKEND != "gloo", "Only gloo backend supports timeouts")
        def test_barrier_timeout_full_group(self):
            timeout = timedelta(seconds=1)
            _, group_id, _ = self._init_full_group_test(timeout=timeout)
            if group_id is not None:
                self._test_barrier_timeout(group_id, timeout)

        # This test helper can only be used when using the Gloo or NCCL backend
        # **and** both the Gloo and NCCL backends are available.
        # See the @skip annotations below.
        def _test_group_override_backend(self, initializer):
            if BACKEND == "gloo":
                new_backend = "nccl"
            if BACKEND == "nccl":
                new_backend = "gloo"

            group, group_id, rank = initializer(backend=new_backend)
            if group_id is None:
                return

            if new_backend == "gloo":
                self.assertTrue(isinstance(group_id, dist.ProcessGroupGloo))
            if new_backend == "nccl":
                self.assertTrue(isinstance(group_id, dist.ProcessGroupNCCL))

            self.assertEqual(rank, group[dist.get_rank(group_id)])
            self.assertEqual(len(group), dist.get_world_size(group_id))

            # Pin device (so we avoid NCCL race conditions/deadlocks).
            group_rank = dist.get_rank(group_id)
            torch.cuda.set_device(group_rank)

            # Run broadcast of CUDA tensor (so it works for both Gloo and NCCL).
            tensor = _build_tensor(2, value=group_rank).cuda()
            dist.broadcast(tensor, src=group[0], group=group_id)
            self.assertEqual(_build_tensor(2, value=0), tensor.to("cpu"))

        @require_backend({"gloo", "nccl"})
        @require_backends_available({"gloo", "nccl"})
        @require_world_size(3)
        @skip_if_lt_x_gpu(2)
        def test_backend_group(self):
            self._test_group_override_backend(self._init_group_test)

        @require_backend({"gloo", "nccl"})
        @require_backends_available({"gloo", "nccl"})
        @skip_if_lt_x_gpu(3)
        def test_backend_full_group(self):
            self._test_group_override_backend(self._init_full_group_test)

        # NCCL Batch SEND RECV
        @skip_if_no_gpu
        @unittest.skipIf(BACKEND != "nccl", "NCCL Batch Send Recv Only")
        @requires_nccl_version(2700, "Need NCCL 2.7+ for send/recv")
        def test_batch_isend_irecv_nccl(self):
            self._barrier()
            rank = dist.get_rank()
            rank_to_GPU = self._init_multigpu_helper()
            device_id = rank_to_GPU[rank][0]
            torch.cuda.set_device(device_id)
            p2p_op_list = []

            for val in ["1", "0"]:
                os.environ["NCCL_BLOCKING_WAIT"] = val
                for src in range(0, dist.get_world_size()):
                    send_tensor = _build_tensor(rank + 1, device_id=device_id)
                    recv_tensor = _build_tensor(src + 1, value=-1, device_id=device_id)
                    recv_op = dist.P2POp(dist.irecv, recv_tensor, src)
                    p2p_op_list.append(recv_op)
                    send_op = dist.P2POp(dist.isend, send_tensor, src)
                    p2p_op_list.append(send_op)

                reqs = dist.batch_isend_irecv(p2p_op_list)
                for req in reqs:
                    req.wait()

            self._barrier()

        @skip_if_no_gpu
        @unittest.skipIf(BACKEND != "nccl", "NCCL Batch Send Recv Only")
        @requires_nccl_version(2700, "Need NCCL 2.7+ for send/recv")
        def test_batch_isend_irecv_self_nccl(self):
            self._barrier()
            rank = dist.get_rank()
            rank_to_GPU = self._init_multigpu_helper()
            device_id = rank_to_GPU[rank][0]
            p2p_op_list = []

            if rank == 0:
                send_tensor = _build_tensor(rank + 1, device_id=device_id)
                recv_tensor = _build_tensor(rank + 1, value=-1, device_id=device_id)
                recv_op = dist.P2POp(dist.irecv, recv_tensor, 0)
                p2p_op_list.append(recv_op)
                send_op = dist.P2POp(dist.isend, send_tensor, 0)
                p2p_op_list.append(send_op)

                reqs = dist.batch_isend_irecv(p2p_op_list)
                for req in reqs:
                    req.wait()

            self._barrier()

        @skip_if_no_gpu
        @skip_if_small_worldsize
        @unittest.skipIf(BACKEND != "nccl", "NCCL Batch Send Recv Only")
        @requires_nccl_version(2700, "Need NCCL 2.7+ for send/recv")
        def test_batch_isend_irecv_no_rank_zero_nccl(self):
            self._barrier()
            rank = dist.get_rank()
            rank_to_GPU = self._init_multigpu_helper()
            device_id = rank_to_GPU[rank][0]
            torch.cuda.set_device(device_id)
            p2p_op_list = []

            if rank == 1:
                peer = 2
            elif rank == 2:
                peer = 1

            if rank in [1, 2]:
                send_tensor = _build_tensor(rank + 1, device_id=device_id)
                recv_tensor = _build_tensor(peer + 1, value=-1, device_id=device_id)
                recv_op = dist.P2POp(dist.irecv, recv_tensor, peer)
                p2p_op_list.append(recv_op)
                send_op = dist.P2POp(dist.isend, send_tensor, peer)
                p2p_op_list.append(send_op)

                reqs = dist.batch_isend_irecv(p2p_op_list)
                for req in reqs:
                    req.wait()


            self._barrier()

        # GLOO Batch SEND RECV CPU
        @unittest.skipIf(BACKEND != "gloo", "GLOO Batch Send Recv CPU")
        def test_batch_isend_irecv_gloo(self):
            self._barrier()
            rank = dist.get_rank()
            p2p_op_list = []

            for src in range(0, dist.get_world_size()):
                if src == rank:
                    continue
                send_tensor = _build_tensor(rank + 1)
                recv_tensor = _build_tensor(src + 1, value=-1)
                recv_op = dist.P2POp(dist.irecv, recv_tensor, src)
                p2p_op_list.append(recv_op)
                send_op = dist.P2POp(dist.isend, send_tensor, src)
                p2p_op_list.append(send_op)

            reqs = dist.batch_isend_irecv(p2p_op_list)
            for req in reqs:
                req.wait()

            self._barrier()

        # GLOO Batch SEND RECV CPU with provided tags
        @unittest.skipIf(BACKEND != "gloo", "GLOO Batch Send Recv CPU")
        def test_batch_isend_irecv_gloo_tags(self):
            self._barrier()
            rank = dist.get_rank()
            p2p_op_list = []

            for src in range(0, dist.get_world_size()):
                if src == rank:
                    continue
                send_tensor = _build_tensor(rank + 1)
                recv_tensor = _build_tensor(src + 1, value=-1)
                recv_op = dist.P2POp(dist.irecv, recv_tensor, src, tag=src)
                p2p_op_list.append(recv_op)
                send_op = dist.P2POp(dist.isend, send_tensor, src, tag=rank)
                p2p_op_list.append(send_op)

            reqs = dist.batch_isend_irecv(p2p_op_list)
            for req in reqs:
                req.wait()

            self._barrier()

        # NCCL Batch SEND RECV Tensor Error
        @unittest.skipIf(BACKEND != "nccl", "NCCL Batch Send Recv Only")
        @requires_nccl_version(2700, "Need NCCL 2.7+ for send/recv")
        def test_batch_isend_irecv_tensor_err(self):
            self._barrier()
            rank = dist.get_rank()
            if rank == 0:
                rank_to_GPU = self._init_multigpu_helper()
                device_id = rank_to_GPU[rank][0]
                with self.assertRaisesRegex(
                    RuntimeError, "Tensors must be CUDA and dense"
                ):
                    send_tensor = _build_tensor(rank + 1)
                    send_op = dist.P2POp(dist.isend, send_tensor, 1)
                    req = dist.batch_isend_irecv([send_op])
                    req.wait()

        # NCCL Batch SEND RECV Op Error
        @unittest.skipIf(BACKEND != "nccl", "NCCL Batch Send Recv Only")
        @requires_nccl_version(2700, "Need NCCL 2.7+ for send/recv")
        def test_batch_isend_irecv_op_err(self):
            self._barrier()
            rank = dist.get_rank()
            if rank == 0:
                rank_to_GPU = self._init_multigpu_helper()
                device_id = rank_to_GPU[rank][0]
                with self.assertRaisesRegex(
                    RuntimeError, "^Invalid ``op``"
                ):
                    send_tensor = _build_tensor(rank + 1, device_id=device_id)
                    send_op = dist.P2POp(dist.broadcast, send_tensor, 1)
                    req = dist.batch_isend_irecv([send_op])
                    req.wait()

        # NCCL Batch SEND RECV p2p_op_list Error
        @unittest.skipIf(BACKEND != "nccl", "NCCL Batch Send Recv Only")
        @requires_nccl_version(2700, "Need NCCL 2.7+ for send/recv")
        def test_batch_isend_irecv_op_list_err(self):
            self._barrier()
            rank = dist.get_rank()
            if rank == 0:
                rank_to_GPU = self._init_multigpu_helper()
                device_id = rank_to_GPU[rank][0]
                with self.assertRaisesRegex(
                    RuntimeError, "^Invalid ``p2p_op_list``"
                ):
                    send_tensor = _build_tensor(rank + 1)
                    req = dist.batch_isend_irecv([1, 2])
                    req.wait()

        # NCCL Batch SEND RECV Mixed Backend Error
        @unittest.skipIf(BACKEND != "nccl", "NCCL Batch Send Recv Only")
        @requires_nccl_version(2700, "Need NCCL 2.7+ for send/recv")
        def test_batch_isend_irecv_mixed_backend_err(self):
            self._barrier()
            rank = dist.get_rank()
            rank_to_GPU = self._init_multigpu_helper()
            device_id = rank_to_GPU[rank][0]
            group_gloo = dist.new_group(ranks=[0, 1], backend="gloo")
            group_nccl = dist.new_group(ranks=[0, 1], backend="nccl")
            if rank == 0:
                with self.assertRaisesRegex(
                    RuntimeError, "All groups need to use the same backend"
                ):
                    send_tensor = _build_tensor(rank + 1)
                    send_op_gloo = dist.P2POp(dist.isend, send_tensor, 1, group_gloo)
                    send_op_nccl = dist.P2POp(dist.isend, send_tensor, 1, group_nccl)
                    req = dist.batch_isend_irecv([send_op_gloo, send_op_nccl])
                    req.wait()

        # NCCL SEND RECV
        @skip_if_no_gpu
        @unittest.skipIf(BACKEND != "nccl", "NCCL Send Recv Only")
        @requires_nccl_version(2700, "Need NCCL 2.7+ for send/recv")
        def test_send_recv_nccl(self):
            rank = dist.get_rank()
            rank_to_GPU = self._init_multigpu_helper()
            device_id = rank_to_GPU[rank][0]
            torch.cuda.set_device(device_id)

            tensor = _build_tensor(rank + 1, device_id=device_id)

            for src in range(0, dist.get_world_size()):
                if src == rank:
                    # Send mode
                    for dst in range(0, dist.get_world_size()):
                        if dst == rank:
                            continue
                        dist.send(tensor, dst)
                else:
                    # Recv mode
                    expected_tensor = _build_tensor(src + 1)
                    output_tensor = _build_tensor(src + 1, value=-1, device_id=device_id)
                    dist.recv(output_tensor, src)
                    self.assertEqual(output_tensor, expected_tensor)

            self._barrier()

        # SEND RECV
        @unittest.skipIf(BACKEND == "nccl", "Nccl does not support send/recv")
        def test_send_recv(self):
            rank = dist.get_rank()
            tensor = _build_tensor(rank + 1)

            for src in range(0, dist.get_world_size()):
                if src == rank:
                    # Send mode
                    for dst in range(0, dist.get_world_size()):
                        if dst == rank:
                            continue
                        dist.send(tensor, dst)
                else:
                    # Recv mode
                    expected_tensor = _build_tensor(src + 1)
                    output_tensor = _build_tensor(src + 1, value=-1)
                    dist.recv(output_tensor, src)
                    self.assertEqual(output_tensor, expected_tensor)

            self._barrier()

        # SEND RECV ANY SOURCE
        @unittest.skipIf(
            BACKEND == "nccl", "Nccl does not support send/recv from any source"
        )
        def test_send_recv_any_source(self):
            rank = dist.get_rank()
            tensor = _build_tensor(10, value=rank)
            recv_ranks = list()
            irecv_ranks = list()

            for dst in range(0, dist.get_world_size()):
                if dst == rank:
                    # Recv mode
                    for dst in range(0, dist.get_world_size()):
                        if dst == rank:
                            continue

                        for recv in ["recv", "irecv"]:
                            output_tensor = _build_tensor(10, value=-1)

                            if recv == "recv":
                                sender = dist.recv(output_tensor)
                                recv_ranks.append(sender)
                            elif recv == "irecv":
                                work = dist.irecv(output_tensor)
                                work.wait()
                                sender = work._source_rank()
                                irecv_ranks.append(sender)

                            # Assert the scalar value "sender" that should be
                            # equal to the rank of the sender is equal to all
                            # values in the received tensor.
                            self.assertTrue(output_tensor.eq(sender).all())
                else:
                    # Send mode
                    dist.send(tensor, dst)  # recv
                    dist.send(tensor, dst)  # irecv

            # Each rank would have 2 * (world_size - 1) sends, verify that
            # globally we receive the same amount on the other end.
            recv_ranks_tensor = torch.cat((torch.tensor(recv_ranks), torch.tensor(irecv_ranks)), 0)
            global_recv_ranks = [torch.empty_like(recv_ranks_tensor) for _ in range(dist.get_world_size())]
            dist.all_gather(global_recv_ranks, recv_ranks_tensor)
            global_recv_ranks_list = []
            for tensor in global_recv_ranks:
                global_recv_ranks_list += tensor.tolist()

            from itertools import groupby
            global_recv_ranks_list.sort()
            frequency = [len(list(group)) for key, group in groupby(global_recv_ranks_list)]
            self.assertEqual(dist.get_world_size(), len(frequency))
            self.assertEqual([2 * (dist.get_world_size() - 1)] * dist.get_world_size(), frequency)
            self._barrier()

        # SEND RECV WITH TAG
        @unittest.skipIf(BACKEND == "nccl", "Nccl does not support send/recv")
        def test_send_recv_with_tag(self):
            rank = dist.get_rank()
            world_size = dist.get_world_size()
            tensor = _build_tensor(10, value=rank)

            for dst in range(0, world_size):
                if dst == rank:
                    # Recv mode
                    for src in range(0, world_size):
                        if src == rank:
                            continue
                        output_tensor = _build_tensor(10, value=-1)
                        dist.recv(output_tensor, src, tag=src)
                        self.assertTrue(output_tensor.eq(src).all())
                else:
                    # Send mode
                    dist.send(tensor, dst, tag=rank)

        # ISEND
        @unittest.skipIf(BACKEND == "nccl", "Nccl does not support isend")
        def test_isend(self):
            rank = dist.get_rank()
            world_size = dist.get_world_size()

            if rank == 0:
                requests = [
                    dist.isend(_build_tensor(dest, 10), dest)
                    for dest in range(1, world_size)
                ]
                for request in requests:
                    request.wait()
                    self.assertTrue(request.is_completed())
            else:
                tensor = _build_tensor(rank, -1)
                dist.recv(tensor, 0)
                self.assertEqual(tensor, _build_tensor(rank, 10))

            self._barrier()

        # IRECV
        @unittest.skipIf(BACKEND == "nccl", "Nccl does not support irecv")
        def test_irecv(self):
            rank = dist.get_rank()
            world_size = dist.get_world_size()

            if rank == 0:
                expected_tensors = [_build_tensor(src, -1) for src in range(1, world_size)]
                requests = [
                    dist.irecv(expected_tensors[src - 1], src)
                    for src in range(1, world_size)
                ]

                for src in range(1, world_size):
                    requests[src - 1].wait()
                    self.assertTrue(requests[src - 1].is_completed())
                    self.assertEqual(expected_tensors[src - 1], _build_tensor(src, 10))
            else:
                tensor = _build_tensor(rank, 10)
                dist.send(tensor, 0)

            self._barrier()

        # BROADCAST
        def _test_broadcast_helper(
            self, group, group_id, rank, cuda=False, rank_to_GPU=None, with_options=False
        ):
            for dtype, value, requires_cuda in [
                (torch.float, -1e-10, False),
                (torch.double, -1e-100, False),
                (torch.half, -0.1, True),
                (torch.int8, -2, False),
                (torch.uint8, 129, False),
                (torch.int, -1e5, False),
                (torch.long, -1e15, False),
            ]:
                if requires_cuda and not cuda:
                    continue
                for src in group:
                    expected_tensor = _build_tensor(src + 1, value, dtype)
                    if cuda:
                        expected_tensor = expected_tensor.cuda(rank_to_GPU[rank][0])
                    if rank == src:
                        if with_options:
                            opts = dist.BroadcastOptions()
                            opts.rootTensor = 0
                            opts.rootRank = src
                            self.call_dist_op(":broadcast", True, group_id.broadcast, [expected_tensor], opts)
                        else:
                            self.call_dist_op(":broadcast", False, dist.broadcast, expected_tensor, src, group_id)
                    else:
                        tensor = _build_tensor(src + 1, -1, dtype)
                        if cuda:
                            tensor = tensor.cuda(rank_to_GPU[rank][0])
                        if with_options:
                            opts = dist.BroadcastOptions()
                            opts.rootTensor = 0
                            opts.rootRank = src
                            self.call_dist_op(":broadcast", True, group_id.broadcast, [tensor], opts)
                        else:
                            self.call_dist_op(":broadcast", False, dist.broadcast, tensor, src, group_id)
                        self.assertEqual(tensor.size(), expected_tensor.size())
                        self.assertEqual(tensor.ne(expected_tensor).max(), torch.tensor(False))

            self._barrier()

        @unittest.skipIf(BACKEND == "nccl", "Nccl does not support CPU tensors")
        def test_broadcast(self):
            group, group_id, rank = self._init_global_test()
            self._test_broadcast_helper(group, group_id, rank)

        @unittest.skipIf(
            BACKEND != "gloo" and BACKEND != "nccl",
            "Only Gloo and Nccl backend supports CUDA allReduce",
        )
        @skip_if_no_gpu
        def test_broadcast_cuda(self):
            group, group_id, rank = self._init_global_test()
            rank_to_GPU = self._init_multigpu_helper()
            self._test_broadcast_helper(group, group_id, rank, True, rank_to_GPU)

        @skip_if_small_worldsize
        @unittest.skipIf(BACKEND == "nccl", "Nccl does not support CPU tensors")
        def test_broadcast_group(self):
            group, group_id, rank = self._init_group_test()
            self._test_broadcast_helper(group, group_id, rank)

        @unittest.skipIf(BACKEND == "nccl", "Nccl does not support CPU tensors")
        def test_broadcast_full_group(self):
            group, group_id, rank = self._init_full_group_test()
            self._test_broadcast_helper(group, group_id, rank)

        @unittest.skipIf(
            BACKEND != "nccl",
            "Only NCCL backend supports high priority stream",
        )
        @skip_if_no_gpu
        def test_nccl_high_priority_stream(self):
            group, _, rank = self._init_global_test()
            rank_to_GPU = self._init_multigpu_helper()

            new_port = str(MASTER_PORT + 1)
            os.environ['MASTER_PORT'] = new_port
            gen_iterator = dist.rendezvous('env://', rank, dist.get_world_size())
            store, rank, size = next(gen_iterator)
            store = dist.PrefixStore(new_port, store)

            opts = dist.ProcessGroupNCCL.Options()
            opts.is_high_priority = False
            group_id = dist.ProcessGroupNCCL(store, rank, size, opts)

            self._test_broadcast_helper(group, group_id, rank, True, rank_to_GPU, True)

        # REDUCE
        def _test_reduce_helper(
            self,
            group,
            group_id,
            rank,
            op,
            master_value,
            worker_value,
            expected_value,
            cuda=False,
            rank_to_GPU=None,
        ):
            for src in group:
                tensor = _build_tensor(src + 1).fill_(master_value if rank == src else worker_value)
                if cuda:
                    tensor = tensor.cuda(rank_to_GPU[rank][0])
                self.call_dist_op(":reduce", False, dist.reduce, tensor, src, op, group_id)
                if rank == src:
                    self.assertEqual(tensor, _build_tensor(src + 1, expected_value))

            self._barrier()

        @unittest.skipIf(BACKEND == "nccl", "Nccl does not support CPU tensors")
        def test_reduce_sum(self):
            group, group_id, rank = self._init_global_test()
            self._test_reduce_helper(
                group,
                group_id,
                rank,
                dist.ReduceOp.SUM,
                2,
                10,
                2 + (10 * (len(group) - 1)),
            )

        @unittest.skipIf(BACKEND != "nccl", "Only Nccl supports CUDA reduce")
        @skip_if_no_gpu
        def test_reduce_sum_cuda(self):
            group, group_id, rank = self._init_global_test()
            rank_to_GPU = self._init_multigpu_helper()
            self._test_reduce_helper(
                group,
                group_id,
                rank,
                dist.ReduceOp.SUM,
                2,
                10,
                2 + 10 * (len(group) - 1),
                True,
                rank_to_GPU,
            )

        @unittest.skipIf(BACKEND == "nccl", "Nccl does not support CPU tensors")
        def test_reduce_product(self):
            group, group_id, rank = self._init_global_test()
            self._test_reduce_helper(
                group,
                group_id,
                rank,
                dist.ReduceOp.PRODUCT,
                2,
                10,
                reduce((lambda x, y: x * y), [10] * (len(group) - 1), 2),
            )

        @unittest.skipIf(BACKEND == "nccl", "Nccl does not support CPU tensors")
        def test_reduce_min(self):
            group, group_id, rank = self._init_global_test()
            self._test_reduce_helper(group, group_id, rank, dist.ReduceOp.MIN, 1010, 1, 1)

        @unittest.skipIf(BACKEND == "nccl", "Nccl does not support CPU tensors")
        def test_reduce_max(self):
            group, group_id, rank = self._init_global_test()
            self._test_reduce_helper(group, group_id, rank, dist.ReduceOp.MAX, -1, 10, 10)

        @unittest.skipIf(BACKEND == "nccl", "Nccl does not support CPU tensors")
        @skip_if_small_worldsize
        def test_reduce_group_sum(self):
            group, group_id, rank = self._init_group_test()
            self._test_reduce_helper(
                group,
                group_id,
                rank,
                dist.ReduceOp.SUM,
                2,
                10,
                2 + (10 * (len(group) - 1)),
            )

        @unittest.skipIf(BACKEND == "nccl", "Nccl does not support CPU tensors")
        @skip_if_small_worldsize
        def test_reduce_group_product(self):
            group, group_id, rank = self._init_group_test()
            self._test_reduce_helper(
                group,
                group_id,
                rank,
                dist.ReduceOp.PRODUCT,
                2,
                10,
                reduce((lambda x, y: x * y), [10] * (len(group) - 1), 2),
            )

        @unittest.skipIf(BACKEND == "nccl", "Nccl does not support CPU tensors")
        @skip_if_small_worldsize
        def test_reduce_group_min(self):
            group, group_id, rank = self._init_group_test()
            self._test_reduce_helper(group, group_id, rank, dist.ReduceOp.MIN, 1010, 1, 1)

        @unittest.skipIf(BACKEND == "nccl", "Nccl does not support CPU tensors")
        @skip_if_small_worldsize
        def test_reduce_group_max(self):
            group, group_id, rank = self._init_group_test()
            self._test_reduce_helper(group, group_id, rank, dist.ReduceOp.MAX, -1, 10, 10)

        @unittest.skipIf(BACKEND == "nccl", "Nccl does not support CPU tensors")
        def test_reduce_full_group_sum(self):
            group, group_id, rank = self._init_full_group_test()
            self._test_reduce_helper(
                group,
                group_id,
                rank,
                dist.ReduceOp.SUM,
                2,
                10,
                2 + (10 * (len(group) - 1)),
            )

        @unittest.skipIf(BACKEND == "nccl", "Nccl does not support CPU tensors")
        def test_reduce_full_group_product(self):
            group, group_id, rank = self._init_full_group_test()
            self._test_reduce_helper(
                group,
                group_id,
                rank,
                dist.ReduceOp.PRODUCT,
                2,
                10,
                reduce((lambda x, y: x * y), [10] * (len(group) - 1), 2),
            )

        @unittest.skipIf(BACKEND == "nccl", "Nccl does not support CPU tensors")
        def test_reduce_full_group_min(self):
            group, group_id, rank = self._init_full_group_test()
            self._test_reduce_helper(group, group_id, rank, dist.ReduceOp.MIN, 1010, 1, 1)

        @unittest.skipIf(BACKEND == "nccl", "Nccl does not support CPU tensors")
        def test_reduce_full_group_max(self):
            group, group_id, rank = self._init_full_group_test()
            self._test_reduce_helper(group, group_id, rank, dist.ReduceOp.MAX, -1, 10, 10)

        # REDUCE TWICE
        def _test_reduce_twice_helper(
            self,
            group,
            group_id,
            rank,
            op,
            master_value,
            worker_value,
            expected_value,
            cuda=False,
            rank_to_GPU=None,
        ):
            for src in group:
                tensors = [_build_tensor(src + 1).fill_(master_value if rank == src else worker_value) for i in range(2)]
                if cuda:
                    for i in range(2):
                        tensors[i] = tensors[i].cuda(rank_to_GPU[rank][0])
                self.call_dist_op(":reduce", False, dist.reduce, tensors[0], src, op, group_id,
                                  secondary_op_call=lambda: dist.reduce(tensors[1], src, op, group_id))
                if rank == src:
                    for tensor in tensors:
                        self.assertEqual(tensor, _build_tensor(src + 1, expected_value))

            self._barrier()

        @unittest.skipIf(BACKEND == "nccl", "Nccl does not support CPU tensors")
        def test_reduce_sum_twice(self):
            group, group_id, rank = self._init_global_test()
            self._test_reduce_twice_helper(
                group,
                group_id,
                rank,
                dist.ReduceOp.SUM,
                2,
                10,
                2 + (10 * (len(group) - 1)),
            )

        @unittest.skipIf(BACKEND != "nccl", "Only Nccl supports CUDA reduce")
        @skip_if_no_gpu
        def test_reduce_sum_cuda_twice(self):
            group, group_id, rank = self._init_global_test()
            rank_to_GPU = self._init_multigpu_helper()
            self._test_reduce_twice_helper(
                group,
                group_id,
                rank,
                dist.ReduceOp.SUM,
                2,
                10,
                2 + 10 * (len(group) - 1),
                True,
                rank_to_GPU,
            )


        @skip_if_no_gpu
        @require_backend({"gloo", "nccl"})
        def test_all_reduce_result_cuda(self):
            group, group_id, rank = self._init_global_test()
            rank_to_GPU = self._init_multigpu_helper()
            for src in group:
                if rank == src:
                    tensor = _build_tensor(src + 1, 2)
                else:
                    tensor = _build_tensor(src + 1, 10)
                tensor = tensor.cuda(rank_to_GPU[rank][0])

                opts = AllreduceOptions()
                opts.reduceOp = dist.ReduceOp.SUM

                if group_id == GroupMember.WORLD:
                    work = _get_default_group().allreduce([tensor], opts)
                else:
                    work = group_id.allreduce([tensor], opts)


                if BACKEND == "gloo":
                    # Calling result right the work is finished should throw exception.
                    # Here we have a race condition, we may not assume the work is not
                    # finished by the time we run next lines.
                    try:
                        with self.assertRaisesRegex(
                                RuntimeError,
                                "Work needs to be completed before calling result"):
                            work.result()
                    except AssertionError:
                        # Exception was not raised, ensure is_completed()
                        self.assertTrue(work.is_completed())

                    work.wait()
                    result = work.result()
                else:
                    # In case of NCCL we should be able to retrieve pointer to the result
                    # even before work is finished.
                    result = work.result()
                    work.wait()

                expected_value = 2 + (10 * (len(group) - 1))
                self.assertEqual(result, [_build_tensor(src + 1, expected_value)])
            self._barrier()

        def call_dist_op(
            self,
            profiling_title_postfix,
            is_async,
            op,
            *args,
            expect_event=True,
            secondary_op_call=None,
            profile_cuda=False,
            **kwargs,
        ):
            op_calls = [lambda: op(*args, **kwargs)]
            if secondary_op_call is not None:
                op_calls.append(secondary_op_call)

            with torch.autograd.profiler.profile(use_cuda=profile_cuda) as prof:
                works = [op_call() for op_call in op_calls]
                if is_async:
                    for work in works:
                        work.wait()

            def get_event(postfix):
                return [event for event in prof.function_events if event.name.endswith(postfix)]

            if expect_event and dist.get_backend() in PROFILING_SUPPORTED_BACKENDS:
                events = get_event(profiling_title_postfix)
                self.assertEqual(len(events), len(op_calls))
                for e in events:
                    self.assertEqual(e.count, 1)
                    self.assertGreaterEqual(e.cpu_time, 0)

        # ALL REDUCE
        def _test_all_reduce_helper(
            self,
            group,
            group_id,
            rank,
            op,
            master_value,
            worker_value,
            expected_value,
            cuda=False,
            rank_to_GPU=None,
            dtype=torch.float,
            async_op=False,
        ):
            for src in group:
                curr_value = master_value if rank == src else worker_value

                tensor = _build_tensor(src + 1, dtype=dtype).fill_(curr_value)
                if cuda:
                    tensor = tensor.cuda(rank_to_GPU[rank][0])
                self.call_dist_op(":all_reduce", async_op, dist.all_reduce, tensor, op, group_id, async_op=async_op)
                # Currently, only Gloo backend has profiling tested with CUDA enabled.
                # Only run cuda profiling test for one rank to speed up since
                # running with different src_rank does not affect the correctness.
                if (
                    src == 0
                    and cuda
                    and dist.get_backend() in CUDA_PROFILING_SUPPORTED_BACKENDS
                ):
                    self.call_dist_op(
                        ":all_reduce",
                        async_op,
                        dist.all_reduce,
                        tensor,
                        op,
                        group_id,
                        async_op=async_op,
                        profile_cuda=True,
                    )

            self._barrier()

        @unittest.skipIf(BACKEND == "nccl", "Nccl does not support CPU tensors")
        def test_all_reduce_sum(self):
            group, group_id, rank = self._init_global_test()
            self._test_all_reduce_helper(
                group,
                group_id,
                rank,
                dist.ReduceOp.SUM,
                2,
                10,
                2 + (10 * (len(group) - 1)),
            )

        @unittest.skipIf(BACKEND == "nccl", "Nccl does not support CPU tensors")
        def test_all_reduce_sum_async(self):
            group, group_id, rank = self._init_global_test()
            self._test_all_reduce_helper(
                group,
                group_id,
                rank,
                dist.ReduceOp.SUM,
                2,
                10,
                2 + (10 * (len(group) - 1)),
                async_op=True
            )

        @unittest.skipIf(
            BACKEND != "gloo" and BACKEND != "nccl",
            "Only Gloo and NCCL backends will have CUDA allReduce tested",
        )
        @skip_if_no_gpu
        def test_all_reduce_sum_cuda(self):
            group, group_id, rank = self._init_global_test()
            rank_to_GPU = self._init_multigpu_helper()
            self._test_all_reduce_helper(
                group,
                group_id,
                rank,
                dist.ReduceOp.SUM,
                2,
                10,
                2 + (10 * (len(group) - 1)),
                True,
                rank_to_GPU,
            )

        @unittest.skipIf(
            BACKEND != "gloo" and BACKEND != "nccl",
            "Only Gloo and NCCL backends will have CUDA allReduce tested",
        )
        @skip_if_no_gpu
        def test_all_reduce_sum_cuda_async(self):
            group, group_id, rank = self._init_global_test()
            rank_to_GPU = self._init_multigpu_helper()
            self._test_all_reduce_helper(
                group,
                group_id,
                rank,
                dist.ReduceOp.SUM,
                2,
                10,
                2 + (10 * (len(group) - 1)),
                True,
                rank_to_GPU,
                async_op=True
            )

        @unittest.skipIf(BACKEND == "nccl", "Nccl does not support CPU tensors")
        def test_all_reduce_sum_complex(self):
            group, group_id, rank = self._init_global_test()
            self._test_all_reduce_helper(
                group,
                group_id,
                rank,
                dist.ReduceOp.SUM,
                complex(2, 3),
                complex(10, 11),
                complex(2, 3) + (complex(10, 11) * (len(group) - 1)),
                dtype=torch.cfloat,
            )

        @unittest.skipIf(BACKEND == "nccl", "Nccl does not support CPU tensors")
        def test_all_reduce_complex_unsupported_ops(self):
            unsupported_ops = [dist.ReduceOp.MAX, dist.ReduceOp.MIN, dist.ReduceOp.PRODUCT,
                               dist.ReduceOp.BAND, dist.ReduceOp.BOR, dist.ReduceOp.BXOR]
            group, group_id, rank = self._init_global_test()
            for unsupported_op in unsupported_ops:
                with self.assertRaisesRegex(RuntimeError, "all_reduce does not support"):
                    dist.all_reduce(_build_tensor(1, dtype=torch.cfloat), unsupported_op, group_id)

        @unittest.skipIf(
            BACKEND != "gloo" and BACKEND != "nccl",
            "Only Gloo and NCCL backends will have CUDA allReduce tested",
        )
        @skip_if_no_gpu
        def test_all_reduce_sum_cuda_complex(self):
            group, group_id, rank = self._init_global_test()
            rank_to_GPU = self._init_multigpu_helper()
            self._test_all_reduce_helper(
                group,
                group_id,
                rank,
                dist.ReduceOp.SUM,
                complex(2, 3),
                complex(10, 11),
                complex(2, 3) + (complex(10, 11) * (len(group) - 1)),
                True,
                rank_to_GPU,
                dtype=torch.cfloat,
            )

        @unittest.skipIf(BACKEND == "nccl", "Nccl does not support CPU tensors")
        def test_all_reduce_product(self):
            group, group_id, rank = self._init_global_test()
            self._test_all_reduce_helper(
                group,
                group_id,
                rank,
                dist.ReduceOp.PRODUCT,
                2,
                10,
                reduce((lambda x, y: x * y), [10] * (len(group) - 1), 2),
            )

        @unittest.skipIf(BACKEND == "nccl", "Nccl does not support CPU tensors")
        def test_all_reduce_min(self):
            group, group_id, rank = self._init_global_test()
            self._test_all_reduce_helper(
                group, group_id, rank, dist.ReduceOp.MIN, 1010, 1, 1
            )

        @unittest.skipIf(BACKEND == "nccl", "Nccl does not support CPU tensors")
        def test_all_reduce_max(self):
            group, group_id, rank = self._init_global_test()
            self._test_all_reduce_helper(
                group, group_id, rank, dist.ReduceOp.MAX, -1, 10, 10
            )

        @skip_if_small_worldsize
        @unittest.skipIf(BACKEND == "nccl", "Nccl does not support CPU tensors")
        def test_all_reduce_group_sum(self):
            group, group_id, rank = self._init_group_test()
            self._test_all_reduce_helper(
                group,
                group_id,
                rank,
                dist.ReduceOp.SUM,
                2,
                10,
                2 + (10 * (len(group) - 1)),
            )

        @skip_if_small_worldsize
        @unittest.skipIf(BACKEND == "nccl", "Nccl does not support CPU tensors")
        def test_all_reduce_group_product(self):
            group, group_id, rank = self._init_group_test()
            self._test_all_reduce_helper(
                group,
                group_id,
                rank,
                dist.ReduceOp.PRODUCT,
                2,
                10,
                reduce((lambda x, y: x * y), [10] * (len(group) - 1), 2),
            )

        @skip_if_small_worldsize
        @unittest.skipIf(BACKEND == "nccl", "Nccl does not support CPU tensors")
        def test_all_reduce_group_min(self):
            group, group_id, rank = self._init_group_test()
            self._test_all_reduce_helper(
                group, group_id, rank, dist.ReduceOp.MIN, 1010, 1, 1
            )

        @skip_if_small_worldsize
        @unittest.skipIf(BACKEND == "nccl", "Nccl does not support CPU tensors")
        def test_all_reduce_group_max(self):
            group, group_id, rank = self._init_group_test()
            self._test_all_reduce_helper(
                group, group_id, rank, dist.ReduceOp.MAX, -1, 10, 10
            )

        @unittest.skipIf(BACKEND == "nccl", "Nccl does not support CPU tensors")
        def test_all_reduce_full_group_sum(self):
            group, group_id, rank = self._init_full_group_test()
            self._test_all_reduce_helper(
                group,
                group_id,
                rank,
                dist.ReduceOp.SUM,
                2,
                10,
                2 + (10 * (len(group) - 1)),
            )

        @unittest.skipIf(BACKEND == "nccl", "Nccl does not support CPU tensors")
        def test_all_reduce_full_group_product(self):
            group, group_id, rank = self._init_full_group_test()
            self._test_all_reduce_helper(
                group,
                group_id,
                rank,
                dist.ReduceOp.PRODUCT,
                2,
                10,
                reduce((lambda x, y: x * y), [10] * (len(group) - 1), 2),
            )

        @unittest.skipIf(BACKEND == "nccl", "Nccl does not support CPU tensors")
        def test_all_reduce_full_group_min(self):
            group, group_id, rank = self._init_full_group_test()
            self._test_all_reduce_helper(
                group, group_id, rank, dist.ReduceOp.MIN, 1010, 1, 1
            )

        @unittest.skipIf(BACKEND == "nccl", "Nccl does not support CPU tensors")
        def test_all_reduce_full_group_max(self):
            group, group_id, rank = self._init_full_group_test()
            self._test_all_reduce_helper(
                group, group_id, rank, dist.ReduceOp.MAX, -1, 10, 10
            )

        # SPARSE ALL REDUCE
        def _test_sparse_all_reduce_sum(self, fn):
            group, group_id, rank = self._init_global_test()

            tests = simple_sparse_reduce_tests(
                rank,
                dist.get_world_size(),
                num_inputs=1)
            for (inputs, outputs) in tests:
                tensors = [fn(input) for input in inputs]
                dist.all_reduce(tensors[0], dist.ReduceOp.SUM, group_id)
                self.assertEqual(tensors[0], outputs[0])

        @unittest.skipIf(BACKEND != "gloo", "Only Gloo backend support sparse all reduce")
        def test_sparse_all_reduce_sum(self):
            self._test_sparse_all_reduce_sum(lambda t: t)

        @unittest.skipIf(BACKEND != "gloo", "Only Gloo backend support sparse all reduce")
        @skip_if_no_gpu
        def test_sparse_all_reduce_sum_cuda(self):
            self._test_sparse_all_reduce_sum(lambda t: t.clone().cuda())

        # ALL REDUCE - COALESCED
        @staticmethod
        def _all_reduce_coalesced_sum_test_cases(group_size):
            return (
                [2, 3, complex(2, 3)],
                [10, 11, complex(10, 11)],
                [2 + 10 * (group_size - 1), 3 + 11 * (group_size - 1), complex(2, 3) + complex(10, 11) * (group_size - 1)],
                [torch.float, torch.float, torch.cfloat],
            )

        @staticmethod
        def _all_reduce_coalesced_product_test_cases(group_size):
            return (
                [1, 2],
                [3, 4],
                [1 * 3 ** (group_size - 1), 2 * 4 ** (group_size - 1)],
                [torch.float, torch.float],
            )

        @staticmethod
        def _all_reduce_coalesced_min_test_cases(group_size):
            return (
                [1, 4],
                [2, 3],
                [1, 3],
                [torch.float, torch.float],
            )

        @staticmethod
        def _all_reduce_coalesced_max_test_cases(group_size):
            return (
                [1, 4],
                [2, 3],
                [2, 4],
                [torch.float, torch.float],
            )

        @unittest.skipIf(BACKEND == "nccl", "Nccl does not support CPU tensors")
        def test_all_reduce_coalesced_max_complex_unsupported(self):
            group, group_id, rank = self._init_global_test()
            with self.assertRaisesRegex(RuntimeError, "all_reduce does not support"):
                dist.all_reduce_coalesced([_build_tensor(1, dtype=torch.cfloat)], dist.ReduceOp.MAX, group_id)

        def _test_all_reduce_coalesced_helper(
            self,
            group,
            group_id,
            rank,
            op,
            cuda=False,
            rank_to_GPU=None,
        ):
            test_case_func = {
                dist.ReduceOp.SUM: self._all_reduce_coalesced_sum_test_cases,
                dist.ReduceOp.PRODUCT: self._all_reduce_coalesced_product_test_cases,
                dist.ReduceOp.MIN: self._all_reduce_coalesced_min_test_cases,
                dist.ReduceOp.MAX: self._all_reduce_coalesced_max_test_cases
            }[op]

            master_values, worker_values, expected_values, dtypes = test_case_func(len(group))

            for src in group:
                curr_values = master_values if rank == src else worker_values
                tensors = [
                    _build_tensor(src + 1, val, dtype=dtype)
                    for dtype, val in zip(dtypes, curr_values)
                ]
                if cuda:
                    tensors = [t.cuda(rank_to_GPU[rank][0]) for t in tensors]
                self.call_dist_op(":all_reduce", False, dist.all_reduce_coalesced, tensors, op, group_id)
                expected_tensors = [
                    _build_tensor(src + 1, expected_value, dtype=dtype)
                    for dtype, expected_value in zip(dtypes, expected_values)
                ]
                self.assertEqual(
                    tensors,
                    expected_tensors
                )

            self._barrier()

        @require_backend({"gloo"})
        def test_all_reduce_coalesced_sum(self):
            group, group_id, rank = self._init_global_test()
            self._test_all_reduce_coalesced_helper(
                group,
                group_id,
                rank,
                dist.ReduceOp.SUM,
                cuda=False,
                rank_to_GPU=None,
            )

        @require_backend({"gloo"})
        def test_all_reduce_coalesced_product(self):
            group, group_id, rank = self._init_global_test()
            self._test_all_reduce_coalesced_helper(
                group,
                group_id,
                rank,
                dist.ReduceOp.PRODUCT,
                cuda=False,
                rank_to_GPU=None,
            )

        @require_backend({"gloo"})
        def test_all_reduce_coalesced_min(self):
            group, group_id, rank = self._init_global_test()
            self._test_all_reduce_coalesced_helper(
                group,
                group_id,
                rank,
                dist.ReduceOp.MIN,
                cuda=False,
                rank_to_GPU=None,
            )

        @require_backend({"gloo"})
        def test_all_reduce_coalesced_max(self):
            group, group_id, rank = self._init_global_test()
            self._test_all_reduce_coalesced_helper(
                group,
                group_id,
                rank,
                dist.ReduceOp.MAX,
                cuda=False,
                rank_to_GPU=None
            )

        @skip_if_small_worldsize
        @require_backend({"gloo"})
        def test_all_reduce_coalesced_group_sum(self):
            group, group_id, rank = self._init_group_test()
            self._test_all_reduce_coalesced_helper(
                group,
                group_id,
                rank,
                dist.ReduceOp.SUM,
                cuda=False,
                rank_to_GPU=None
            )

        @skip_if_small_worldsize
        @require_backend({"gloo"})
        def test_all_reduce_coalesced_group_product(self):
            group, group_id, rank = self._init_group_test()
            self._test_all_reduce_coalesced_helper(
                group,
                group_id,
                rank,
                dist.ReduceOp.PRODUCT,
                cuda=False,
                rank_to_GPU=None
            )

        @skip_if_small_worldsize
        @require_backend({"gloo"})
        def test_all_reduce_coalesced_group_min(self):
            group, group_id, rank = self._init_group_test()
            self._test_all_reduce_coalesced_helper(
                group,
                group_id,
                rank,
                dist.ReduceOp.MIN,
                cuda=False,
                rank_to_GPU=None
            )

        @skip_if_small_worldsize
        @require_backend({"gloo"})
        def test_all_reduce_coalesced_group_max(self):
            group, group_id, rank = self._init_group_test()
            self._test_all_reduce_coalesced_helper(
                group,
                group_id,
                rank,
                dist.ReduceOp.MAX,
                cuda=False,
                rank_to_GPU=None
            )

        @require_backend({"gloo"})
        def test_all_reduce_coalesced_full_group_sum(self):
            group, group_id, rank = self._init_full_group_test()
            self._test_all_reduce_coalesced_helper(
                group,
                group_id,
                rank,
                dist.ReduceOp.SUM,
                cuda=False,
                rank_to_GPU=None
            )

        @require_backend({"gloo"})
        def test_all_reduce_coalesced_full_group_product(self):
            group, group_id, rank = self._init_full_group_test()
            self._test_all_reduce_coalesced_helper(
                group,
                group_id,
                rank,
                dist.ReduceOp.PRODUCT,
                cuda=False,
                rank_to_GPU=None
            )

        @require_backend({"gloo"})
        def test_all_reduce_coalesced_full_group_min(self):
            group, group_id, rank = self._init_full_group_test()
            self._test_all_reduce_coalesced_helper(
                group,
                group_id,
                rank,
                dist.ReduceOp.MIN,
                cuda=False,
                rank_to_GPU=None,
            )

        @require_backend({"gloo"})
        def test_all_reduce_coalesced_full_group_max(self):
            group, group_id, rank = self._init_full_group_test()
            self._test_all_reduce_coalesced_helper(
                group,
                group_id,
                rank,
                dist.ReduceOp.MAX,
                cuda=False,
                rank_to_GPU=None
            )

        # SCATTER
        def _test_scatter_helper(self, group, group_id, rank):
            for dest in group:
                tensor = _build_tensor(dest + 1, -1)
                expected_tensor = _build_tensor(dest + 1, rank)
                tensors = (
                    [_build_tensor(dest + 1, i) for i in group] if rank == dest else []
                )
                self.call_dist_op(":scatter", False, dist.scatter, tensor, src=dest, scatter_list=tensors, group=group_id)
                self.assertEqual(tensor, expected_tensor)

            self._barrier()

        @unittest.skipIf(BACKEND == "nccl", "Nccl does not support CPU tensors")
        def test_scatter_checks(self):
            group, group_id, rank = self._init_global_test()
            one = torch.ones([1])

            # Specify scatter_list argument only on source rank.
            output = one.clone() * -1
            if rank == 0:
                scatter_list = [one.clone() * i for i in group]
                dist.scatter(output, src=0, scatter_list=scatter_list)
            else:
                dist.scatter(output, src=0)
            self.assertEqual(output, one * rank)

            # Don't specify src argument.
            output = one.clone() * -1
            if rank == 0:
                scatter_list = [one.clone() * i for i in group]
                dist.scatter(output, scatter_list=scatter_list)
            else:
                dist.scatter(output)
            self.assertEqual(output, one * rank)

        @unittest.skipIf(BACKEND == "nccl", "Nccl does not support scatter")
        def test_scatter(self):
            group, group_id, rank = self._init_global_test()
            self._test_scatter_helper(group, group_id, rank)

        @unittest.skipIf(BACKEND == "nccl", "Nccl does not support scatter")
        @skip_if_small_worldsize
        def test_scatter_group(self):
            group, group_id, rank = self._init_group_test()
            self._test_scatter_helper(group, group_id, rank)

        @unittest.skipIf(BACKEND == "nccl", "Nccl does not support scatter")
        def test_scatter_full_group(self):
            group, group_id, rank = self._init_full_group_test()
            self._test_scatter_helper(group, group_id, rank)

        # GATHER
        def _test_gather_helper(self, group, group_id, rank):
            for dest in group:
                tensor = _build_tensor(dest + 1, rank)
                tensors = (
                    [_build_tensor(dest + 1, -1) for i in group] if rank == dest else []
                )
                self.call_dist_op(":gather", False, dist.gather, tensor, dst=dest, gather_list=tensors, group=group_id)
                if rank == dest:
                    expected_tensors = [_build_tensor(dest + 1, i) for i in group]
                    for t1, t2 in zip(tensors, expected_tensors):
                        self.assertEqual(t1, t2)

            self._barrier()

        @unittest.skipIf(BACKEND == "nccl", "Nccl does not support CPU tensors")
        def test_gather_checks(self):
            group, group_id, rank = self._init_global_test()
            one = torch.ones([1])

            # Specify gather_list argument only on destination rank.
            if rank == 0:
                gather_list = [one.clone() for _ in group]
                dist.gather(one * rank, dst=0, gather_list=gather_list)
                for i in group:
                    self.assertEqual(gather_list[i], one * i)
            else:
                dist.gather(one * rank, dst=0)

            # Don't specify dst argument.
            if rank == 0:
                gather_list = [one.clone() for _ in group]
                dist.gather(one * rank, gather_list=gather_list)
                for i in group:
                    self.assertEqual(gather_list[i], one * i)
            else:
                dist.gather(one * rank)

        @unittest.skipIf(BACKEND == "nccl", "Nccl does not support CPU tensors")
        def test_gather(self):
            group, group_id, rank = self._init_global_test()
            self._test_gather_helper(group, group_id, rank)

        @unittest.skipIf(BACKEND == "nccl", "Nccl does not support CPU tensors")
        @skip_if_small_worldsize
        def test_gather_group(self):
            group, group_id, rank = self._init_group_test()
            self._test_gather_helper(group, group_id, rank)

        @unittest.skipIf(BACKEND == "nccl", "Nccl does not support CPU tensors")
        def test_gather_full_group(self):
            group, group_id, rank = self._init_full_group_test()
            self._test_gather_helper(group, group_id, rank)

        # ALL GATHER
        def _test_all_gather_helper(
            self, group, group_id, rank, cuda=False, rank_to_GPU=None, dtype=torch.float
        ):

            for dest in group:
                tensor = _build_tensor(dest + 1, rank, dtype=dtype)
                tensors = [_build_tensor(dest + 1, -1, dtype=dtype) for i in group]
                if cuda:
                    tensor = tensor.cuda(rank_to_GPU[rank][0])
                    tensors = [t.cuda(rank_to_GPU[rank][0]) for t in tensors]
                self.call_dist_op(":all_gather", False, dist.all_gather, tensors, tensor, group_id)

                expected_tensors = [_build_tensor(dest + 1, i, dtype=dtype) for i in group]
                for t1, t2 in zip(tensors, expected_tensors):
                    self.assertEqual(t1, t2)

            self._barrier()

        @unittest.skipIf(BACKEND == "nccl", "Nccl does not support CPU tensors")
        def test_all_gather(self):
            group, group_id, rank = self._init_global_test()
            self._test_all_gather_helper(group, group_id, rank)

        @unittest.skipIf(BACKEND != "nccl", "Only Nccl supports CUDA all gather")
        @unittest.skipIf(BACKEND == "nccl", "CUDA all gather skipped for NCCL")
        @skip_if_no_gpu
        def test_all_gather_cuda(self):
            group, group_id, rank = self._init_global_test()
            rank_to_GPU = self._init_multigpu_helper()
            self._test_all_gather_helper(group, group_id, rank, True, rank_to_GPU)

        @unittest.skipIf(BACKEND == "nccl", "Nccl does not support CPU tensors")
        def test_all_gather_complex(self):
            group, group_id, rank = self._init_global_test()
            self._test_all_gather_helper(group, group_id, rank, dtype=torch.cfloat)

        @unittest.skipIf(BACKEND != "nccl", "Only Nccl supports CUDA all gather")
        @unittest.skipIf(BACKEND == "nccl", "CUDA all gather skipped for NCCL")
        @skip_if_no_gpu
        def test_all_gather_cuda_complex(self):
            group, group_id, rank = self._init_global_test()
            rank_to_GPU = self._init_multigpu_helper()
            self._test_all_gather_helper(group, group_id, rank, True, rank_to_GPU, dtype=torch.cfloat)

        @skip_if_small_worldsize
        @unittest.skipIf(BACKEND == "nccl", "Nccl does not support CPU tensors")
        def test_all_gather_group(self):
            group, group_id, rank = self._init_group_test()
            self._test_all_gather_helper(group, group_id, rank)

        @unittest.skipIf(BACKEND == "nccl", "Nccl does not support CPU tensors")
        def test_all_gather_full_group(self):
            group, group_id, rank = self._init_full_group_test()
            self._test_all_gather_helper(group, group_id, rank)

        def _run_all_gather_coalesced_and_verify(
            self, output_tensor_lists, input_tensors, expected_tensors, group_id
        ):
            """
            Helper that runs all_gather_coalesced and returns true if output
            matches expectations.
            """
            self.call_dist_op(":all_gather", False, dist.all_gather_coalesced,
                              output_tensor_lists, input_tensors, group_id)

            for l1, l2 in zip(output_tensor_lists, expected_tensors):
                for t1, t2 in zip(l1, l2):
                    if not torch.equal(t1, t2):
                        return False
            return True

        def _test_all_gather_coalesced_helper(
            self, group, group_id, rank, dtype=torch.float
        ):
            # TODO: Instead we should probably go through _rank_not_in_group
            # mechanism to disable sending tensors
            if group_id is not None:
                for test_case_id in range(2, 5):
                    # Make sure we create tensors of incompatible sizes, e.g.
                    # [1], [2x2], [3x3x3] ... to be sent in one batch
                    input_tensors = [
                        _build_multidim_tensor(
                            tensor_id,
                            tensor_id,
                            rank + tensor_id,
                            dtype=dtype) for tensor_id in range(
                                1, test_case_id)
                    ]
                    output_tensor_lists = [
                        [
                            _build_multidim_tensor(
                                tensor_id, tensor_id, -1, dtype=dtype) for tensor_id in range(
                                    1, test_case_id)
                        ] for _ in group
                    ]
                    expected_tensors = [
                        [
                            _build_multidim_tensor(
                                tensor_id,
                                tensor_id,
                                rank_iter + tensor_id,
                                dtype=dtype) for tensor_id in range(
                                    1, test_case_id)
                        ] for rank_iter in group
                    ]
                    assert self._run_all_gather_coalesced_and_verify(
                        output_tensor_lists, input_tensors,
                        expected_tensors, group_id
                    ), "output tensors do not match expected ouputs"

            self._barrier()

        @unittest.skipIf(BACKEND == "nccl", "all_gather_coalesced does not support NCCL")
        @unittest.skipIf(BACKEND == "mpi", "all_gather_coalesced does not support MPI")
        def test_all_gather_coalesced_simple(self):
            group, group_id, rank = self._init_global_test()
            self._test_all_gather_coalesced_helper(group, group_id, rank)

        @unittest.skipIf(BACKEND == "nccl", "all_gather_coalesced does not support NCCL")
        @unittest.skipIf(BACKEND == "mpi", "all_gather_coalesced does not support MPI")
        def test_all_gather_coalesced_complex(self):
            group, group_id, rank = self._init_global_test()
            self._test_all_gather_coalesced_helper(group, group_id, rank, dtype=torch.cfloat)

        @skip_if_small_worldsize
        @unittest.skipIf(BACKEND == "nccl", "all_gather_coalesced does not support NCCL")
        @unittest.skipIf(BACKEND == "mpi", "all_gather_coalesced does not support MPI")
        def test_all_gather_coalesced_group(self):
            group, group_id, rank = self._init_group_test()
            self._test_all_gather_coalesced_helper(group, group_id, rank)

        @unittest.skipIf(BACKEND == "nccl", "all_gather_coalesced does not support NCCL")
        @unittest.skipIf(BACKEND == "mpi", "all_gather_coalesced does not support MPI")
        def test_all_gather_coalesced_full_group(self):
            group, group_id, rank = self._init_full_group_test()
            self._test_all_gather_coalesced_helper(group, group_id, rank)

        @unittest.skipIf(BACKEND == "nccl", "all_gather_coalesced does not support NCCL")
        @unittest.skipIf(BACKEND == "mpi", "all_gather_coalesced does not support MPI")
        def test_all_gather_coalesced_with_empty(self):
            group, group_id, rank = self._init_global_test()
            input_tensors = [
                rank * torch.ones([2, 2]),
                torch.ones([0]),
                (rank + 1) * torch.ones([3, 3]),
                torch.ones([0]),
                torch.ones([0])
            ]
            output_tensors_lists = [
                [
                    -1 * torch.ones([2, 2]),
                    -1 * torch.ones([0]),
                    -1 * torch.ones([3, 3]),
                    -1 * torch.ones([0]),
                    -1 * torch.ones([0])
                ] for _ in group
            ]
            expected_tensors = [
                [
                    r * torch.ones([2, 2]),
                    torch.ones([0]),
                    (r + 1) * torch.ones([3, 3]),
                    torch.ones([0]),
                    torch.ones([0])
                ] for r in group
            ]
            assert self._run_all_gather_coalesced_and_verify(
                output_tensors_lists, input_tensors, expected_tensors, group_id)
            self._barrier()

        # AllToAll
        def _test_all_to_all_single_equal_split_helper(
            self,
            group,
            group_id,
            rank,
            cuda=False,
            rank_to_GPU=None,
        ):
            if group_id is not None:
                size = len(group)
                in_tensor = torch.ones([size, size]) * rank
                expected_tensor = torch.cat([torch.ones([1, size]) * i for i in group])
                out_tensor = torch.ones([size, size]) * -1
                if cuda:
                    in_tensor = in_tensor.cuda(rank_to_GPU[rank][0])
                    expected_tensor = expected_tensor.cuda(rank_to_GPU[rank][0])
                    out_tensor = out_tensor.cuda(rank_to_GPU[rank][0])
                self.call_dist_op(":all_to_all", False, dist.all_to_all_single, out_tensor, in_tensor, group=group_id)
                self.assertEqual(out_tensor, expected_tensor)
            self._barrier()

        def _test_all_to_all_single_unequal_split_helper(
            self,
            group,
            group_id,
            rank,
            cuda=False,
            rank_to_GPU=None,
        ):
            if group_id is not None:
                size = len(group)
                in_splits = [i + 1 for i in group]
                out_splits = [rank + 1 for _ in group]
                in_tensor = torch.ones([sum(in_splits), size]) * rank
                out_tensor = torch.ones([(rank + 1) * size, size])
                expected_tensor = torch.cat([torch.ones([rank + 1, size]) * i for i in group])
                if cuda:
                    in_tensor = in_tensor.cuda(rank_to_GPU[rank][0])
                    expected_tensor = expected_tensor.cuda(rank_to_GPU[rank][0])
                    out_tensor = out_tensor.cuda(rank_to_GPU[rank][0])
                dist.all_to_all_single(
                    out_tensor, in_tensor, out_splits, in_splits, group=group_id)
                self.assertEqual(out_tensor, expected_tensor)
            self._barrier()

        def _test_all_to_all_helper(
            self,
            group,
            group_id,
            rank,
            cuda=False,
            rank_to_GPU=None,
        ):
            if group_id is not None:
                size = len(group)
                in_splits = [i + 1 for i in group]
                in_tensors = [
                    torch.ones([in_splits[i], size]) * rank for i, _ in enumerate(group)
                ]
                out_tensors = [torch.ones([(rank + 1), size]) for _ in group]
                expected_tensors = [torch.ones([rank + 1, size]) * i for i in group]
                if cuda:
                    in_tensors = [t.cuda(rank_to_GPU[rank][0]) for t in in_tensors]
                    expected_tensors = [t.cuda(rank_to_GPU[rank][0]) for t in expected_tensors]
                    out_tensors = [t.cuda(rank_to_GPU[rank][0]) for t in out_tensors]
                dist.all_to_all(out_tensors, in_tensors, group=group_id)
                for t1, t2 in zip(out_tensors, expected_tensors):
                    self.assertEqual(t1, t2)
            self._barrier()

        @unittest.skipIf(
            BACKEND != "mpi", "Only MPI supports CPU all_to_all_single"
        )
        def test_all_to_all_single_equal_split(self):
            group, group_id, rank = self._init_global_test()
            self._test_all_to_all_single_equal_split_helper(group, group_id, rank)

        @unittest.skipIf(
            BACKEND != "nccl", "Only Nccl supports CUDA all_to_all_single"
        )
        @skip_if_no_gpu
        def test_all_to_all_single_equal_split_cuda(self):
            group, group_id, rank = self._init_global_test()
            rank_to_GPU = self._init_multigpu_helper()
            self._test_all_to_all_single_equal_split_helper(
                group,
                group_id,
                rank,
                True,
                rank_to_GPU,
            )

        @unittest.skipIf(
            BACKEND != "mpi", "Only MPI supports CPU all_to_all_single"
        )
        def test_all_to_all_single_unequal_split(self):
            group, group_id, rank = self._init_global_test()
            self._test_all_to_all_single_unequal_split_helper(group, group_id, rank)

        @unittest.skipIf(
            BACKEND != "nccl", "Only Nccl supports CUDA all_to_all_single"
        )
        @skip_if_no_gpu
        def test_all_to_all_single_unequal_split_cuda(self):
            group, group_id, rank = self._init_global_test()
            rank_to_GPU = self._init_multigpu_helper()
            self._test_all_to_all_single_unequal_split_helper(
                group,
                group_id,
                rank,
                True,
                rank_to_GPU,
            )

        @unittest.skipIf(BACKEND != "mpi", "Only MPI supports all_to_all")
        def test_all_to_all(self):
            group, group_id, rank = self._init_global_test()
            self._test_all_to_all_helper(group, group_id, rank)

        @unittest.skipIf(BACKEND != "nccl", "Only NCCL supports CUDA all_to_all")
        @skip_if_rocm
        def test_all_to_all_cuda(self):
            group, group_id, rank = self._init_global_test()
            rank_to_GPU = self._init_multigpu_helper()
            self._test_all_to_all_helper(group, group_id, rank, True, rank_to_GPU)

        @unittest.skipIf(
            BACKEND != "mpi", "Only MPI supports CPU all_to_all_single"
        )
        @skip_if_small_worldsize
        def test_all_to_all_single_equal_split_group(self):
            group, group_id, rank = self._init_group_test()
            self._test_all_to_all_single_equal_split_helper(group, group_id, rank)

        @unittest.skipIf(
            BACKEND != "nccl", "Only Nccl supports CUDA all_to_all_single"
        )
        @skip_if_no_gpu
        @skip_if_small_worldsize
        def test_all_to_all_single_equal_split_group_cuda(self):
            group, group_id, rank = self._init_group_test()
            rank_to_GPU = self._init_multigpu_helper()
            self._test_all_to_all_single_equal_split_helper(
                group,
                group_id,
                rank,
                True,
                rank_to_GPU,
            )

        @unittest.skipIf(
            BACKEND != "mpi", "Only MPI supports CPU all_to_all_single"
        )
        @skip_if_small_worldsize
        def test_all_to_all_single_unequal_split_group(self):
            group, group_id, rank = self._init_group_test()
            self._test_all_to_all_single_unequal_split_helper(group, group_id, rank)

        @unittest.skipIf(
            BACKEND != "nccl", "Only Nccl supports CUDA all_to_all_single"
        )
        @skip_if_no_gpu
        @skip_if_small_worldsize
        def test_all_to_all_single_unequal_split_group_cuda(self):
            group, group_id, rank = self._init_global_test()
            rank_to_GPU = self._init_multigpu_helper()
            self._test_all_to_all_single_unequal_split_helper(
                group,
                group_id,
                rank,
                True,
                rank_to_GPU,
            )

        @unittest.skipIf(BACKEND != "mpi", "Only MPI supports all_to_all")
        @skip_if_small_worldsize
        def test_all_to_all_group(self):
            group, group_id, rank = self._init_group_test()
            self._test_all_to_all_helper(group, group_id, rank)

        @unittest.skipIf(
            BACKEND != "nccl", "Only Nccl supports CUDA all_to_all_single"
        )
        @skip_if_small_worldsize
        @skip_if_rocm
        def test_all_to_all_group_cuda(self):
            group, group_id, rank = self._init_group_test()
            rank_to_GPU = self._init_multigpu_helper()
            self._test_all_to_all_helper(
                group,
                group_id,
                rank,
                True,
                rank_to_GPU)

        @unittest.skipIf(
            BACKEND != "mpi", "Only MPI supports CPU all_to_all_single"
        )
        def test_all_to_all_single_equal_split_full_group(self):
            group, group_id, rank = self._init_full_group_test()
            self._test_all_to_all_single_equal_split_helper(group, group_id, rank)

        @unittest.skipIf(
            BACKEND != "nccl", "Only Nccl supports CUDA all_to_all_single"
        )
        @skip_if_no_gpu
        def test_all_to_all_single_equal_split_full_group_cuda(self):
            group, group_id, rank = self._init_full_group_test()
            rank_to_GPU = self._init_multigpu_helper()
            self._test_all_to_all_single_equal_split_helper(
                group,
                group_id,
                rank,
                True,
                rank_to_GPU,
            )

        @unittest.skipIf(
            BACKEND != "mpi", "Only MPI supports CPU all_to_all_single"
        )
        def test_all_to_all_single_unequal_split_full_group(self):
            group, group_id, rank = self._init_full_group_test()
            self._test_all_to_all_single_unequal_split_helper(group, group_id, rank)

        @unittest.skipIf(
            BACKEND != "nccl", "Only Nccl supports CUDA all_to_all_single"
        )
        @skip_if_no_gpu
        def test_all_to_all_single_unequal_split_full_group_cuda(self):
            group, group_id, rank = self._init_full_group_test()
            rank_to_GPU = self._init_multigpu_helper()
            self._test_all_to_all_single_unequal_split_helper(
                group,
                group_id,
                rank,
                True,
                rank_to_GPU,
            )

        @unittest.skipIf(BACKEND != "mpi", "Only MPI supports all_to_all")
        def test_all_to_all_full_group(self):
            group, group_id, rank = self._init_full_group_test()
            self._test_all_to_all_helper(group, group_id, rank)

        @unittest.skipIf(BACKEND != "nccl", "Only NCCL supports CUDA all_to_all")
        @skip_if_rocm
        def test_all_to_all_full_group_cuda(self):
            group, group_id, rank = self._init_full_group_test()
            rank_to_GPU = self._init_multigpu_helper()
            self._test_all_to_all_helper(group, group_id, rank, True, rank_to_GPU)

        # BARRIER
        def _test_barrier_helper(
                self, group, group_id, rank, cuda=False, rank_to_GPU=None):
            WAIT_TIME = 0.3  # seconds

            for dest in group:
                expected_time = torch.DoubleTensor(1).fill_(0.0)
                if cuda:
                    expected_time = expected_time.cuda(rank_to_GPU[rank][0])
                if dest == rank:
                    expected_time.fill_(time.time() + WAIT_TIME)
                    dist.broadcast(expected_time, dest, group_id)
                    time.sleep(WAIT_TIME + 0.1)  # sleep a little bit longer
                    dist.barrier(group_id)
                else:
                    dist.broadcast(expected_time, dest, group_id)
                    dist.barrier(group_id)
                    self.assertGreaterEqual(
                        float(time.time()),
                        float(expected_time[0]),
                        "destination rank: %d, my rank: %d" % (dest, rank) +
                        " (if you see this failure, please report in #14554)")

            # Use higher timeout for the instance where the test runs
            # against a subgroup and uses a CUDA tensor for expected time.
            # The CUDA initialization for the participating processes can
            # take long enough for the barrier timeout to trigger on the
            # process that doesn't participate in the group.
            self._barrier(timeout=20)

        @skip_if_no_gpu
        @unittest.skipIf(BACKEND == "mpi", "MPI doesn't supports GPU barrier")
        def test_barrier_cuda(self):
            group, group_id, rank = self._init_global_test()
            rank_to_GPU = self._init_multigpu_helper()
            self._test_barrier_helper(group, group_id, rank, True, rank_to_GPU)

        @skip_if_small_worldsize
        @skip_if_no_gpu
        @unittest.skipIf(BACKEND == "mpi", "MPI doesn't supports GPU barrier")
        def test_barrier_group_cuda(self):
            group, group_id, rank = self._init_group_test()
            rank_to_GPU = self._init_multigpu_helper()
            self._test_barrier_helper(group, group_id, rank, True, rank_to_GPU)

        @skip_if_small_worldsize
        @skip_if_no_gpu
        @unittest.skipIf(BACKEND == "mpi", "MPI doesn't supports GPU barrier")
        def test_barrier_full_group_cuda(self):
            group, group_id, rank = self._init_full_group_test()
            rank_to_GPU = self._init_multigpu_helper()
            self._test_barrier_helper(group, group_id, rank, True, rank_to_GPU)

        @unittest.skipIf(BACKEND == "nccl", "NCCL does not support CPU barrier")
        def test_barrier(self):
            group, group_id, rank = self._init_global_test()
            self._test_barrier_helper(group, group_id, rank)

        @skip_if_small_worldsize
        @unittest.skipIf(BACKEND == "nccl", "NCCL does not support CPU barrier")
        def test_barrier_group(self):
            group, group_id, rank = self._init_group_test()
            self._test_barrier_helper(group, group_id, rank)

        @unittest.skipIf(BACKEND == "nccl", "NCCL does not support CPU barrier")
        def test_barrier_full_group(self):
            group, group_id, rank = self._init_full_group_test()
            self._test_barrier_helper(group, group_id, rank)

        def _test_broadcast_multigpu_helper(self, group, group_id, rank, rank_to_GPU):
            for src in group:
                expected_tensor = _build_tensor(src + 1)
                tensors = [
                    _build_tensor(src + 1, -1).cuda(device=i) for i in rank_to_GPU[rank]
                ]
                if rank == src:
                    tensors[0] = expected_tensor.cuda(device=rank_to_GPU[rank][0])

                dist.broadcast_multigpu(tensors, src, group_id)
                for tensor in tensors:
                    self.assertEqual(tensor, expected_tensor)
            self._barrier()

        @unittest.skipIf(BACKEND == "mpi", "MPI doesn't support broadcast multigpu")
        @unittest.skipIf(BACKEND == "nccl", "NCCL broadcast multigpu skipped")
        @skip_if_no_gpu
        def test_broadcast_multigpu(self):
            group, group_id, rank = self._init_global_test()
            rank_to_GPU = self._init_multigpu_helper()
            self._test_broadcast_multigpu_helper(group, group_id, rank, rank_to_GPU)

        def _test_all_reduce_multigpu_helper(
            self,
            group,
            group_id,
            rank,
            rank_to_GPU,
            op,
            master_value,
            worker_value,
            expected_value,
            dtype=torch.float,
        ):
            for src in group:
                curr_value = master_value if rank == src else worker_value
                tensors = [
                    _build_tensor(src + 1, curr_value, dtype=dtype).cuda(device=i)
                    for i in rank_to_GPU[rank]
                ]
                self.call_dist_op(":all_reduce", False, dist.all_reduce_multigpu, tensors, op, group_id)
                expected_tensor = _build_tensor(src + 1, expected_value, dtype=dtype)
                for tensor in tensors:
                    self.assertEqual(tensor, expected_tensor)

            self._barrier()

        @unittest.skipIf(BACKEND == "mpi", "MPI doesn't support broadcast multigpu")
        @unittest.skipIf(BACKEND == "nccl", "CUDA all_reduce multigpu skipped for NCCL")
        @skip_if_no_gpu
        def test_all_reduce_multigpu(self):
            group, group_id, rank = self._init_global_test()
            rank_to_GPU = self._init_multigpu_helper()
            self._test_all_reduce_multigpu_helper(
                group,
                group_id,
                rank,
                rank_to_GPU,
                dist.ReduceOp.SUM,
                2,
                10,
                (2 + 10 * (len(group) - 1)) * len(rank_to_GPU[0]),
            )

        @unittest.skipIf(BACKEND == "mpi", "MPI doesn't support broadcast multigpu")
        @unittest.skipIf(BACKEND == "nccl", "CUDA all_reduce multigpu skipped for NCCL")
        @skip_if_no_gpu
        def test_all_reduce_multigpu_complex(self):
            group, group_id, rank = self._init_global_test()
            rank_to_GPU = self._init_multigpu_helper()
            self._test_all_reduce_multigpu_helper(
                group,
                group_id,
                rank,
                rank_to_GPU,
                dist.ReduceOp.SUM,
                complex(2, 3),
                complex(10, 11),
                (complex(2, 3) + complex(10, 11) * (len(group) - 1)) * len(rank_to_GPU[0]),
                dtype=torch.cfloat,
            )

        def _test_reduce_multigpu_helper(
            self,
            group,
            group_id,
            rank,
            rank_to_GPU,
            op,
            master_value,
            worker_value,
            expected_value,
        ):
            for src in group:
                tensor_value = master_value if rank == src else worker_value
                tensors = [
                    _build_tensor(src + 1, tensor_value).cuda(device=i)
                    for i in rank_to_GPU[rank]
                ]
                self.call_dist_op(
                    "reduce", False, dist.reduce_multigpu, tensors, src, op, group_id,
                    expect_event=len(tensors) == 1)
                if rank == src:
                    expected_tensor = _build_tensor(src + 1, expected_value)
                    self.assertEqual(tensors[0], expected_tensor)

            self._barrier()

        @unittest.skipIf(BACKEND != "nccl", "Only Nccl backend supports reduce multigpu")
        @skip_if_no_gpu
        def test_reduce_multigpu(self):
            group, group_id, rank = self._init_global_test()
            rank_to_GPU = self._init_multigpu_helper()
            self._test_reduce_multigpu_helper(
                group,
                group_id,
                rank,
                rank_to_GPU,
                dist.ReduceOp.SUM,
                2,
                10,
                (2 + 10 * (len(group) - 1)) * len(rank_to_GPU[0]),
            )

        def _test_all_gather_multigpu_helper(self, group, group_id, rank, rank_to_GPU, dtype=torch.float):
            for dest in group:
                tensors = [
                    _build_tensor(dest + 1, dtype=dtype).cuda(device=i) for i in rank_to_GPU[rank]
                ]

                # construct expected output along with
                # a place holder to receive all gather results
                output_tensors = []
                expected_output = []
                output_per_gpu = (
                    [_build_tensor(dest + 1, -1, dtype=dtype)] * len(rank_to_GPU[0]) * len(group)
                )
                expected_per_gpu = (
                    [_build_tensor(dest + 1, dtype=dtype)] * len(rank_to_GPU[0]) * len(group)
                )
                for gpu in rank_to_GPU[rank]:
                    output_tensors.append([t.cuda(device=gpu) for t in output_per_gpu])
                    expected_output.append([t.cuda(device=gpu) for t in expected_per_gpu])
                self.call_dist_op(
                    "all_gather", False,
                    dist.all_gather_multigpu, output_tensors, tensors, group_id,
                    expect_event=len(expected_output) == 1)
                self.assertEqual(output_tensors, expected_output)

            self._barrier()

        @unittest.skipIf(BACKEND != "nccl", "Only Nccl backend supports allgather multigpu")
        @skip_if_no_gpu
        def test_all_gather_multigpu(self):
            group, group_id, rank = self._init_global_test()
            rank_to_GPU = self._init_multigpu_helper()
            self._test_all_gather_multigpu_helper(group, group_id, rank, rank_to_GPU)

        @unittest.skipIf(BACKEND != "nccl", "Only Nccl backend supports allgather multigpu")
        @skip_if_no_gpu
        def test_all_gather_multigpu_complex(self):
            group, group_id, rank = self._init_global_test()
            rank_to_GPU = self._init_multigpu_helper()
            self._test_all_gather_multigpu_helper(group, group_id, rank, rank_to_GPU, dtype=torch.cfloat)

        def _model_step(self, model):
            for param in model.parameters():
                if param.grad is not None:
                    with torch.no_grad():
                        param += param.grad
                    param.grad = None

        def _model_step_with_zero_grad(self, model):
            for param in model.parameters():
                if param.grad is not None:
                    with torch.no_grad():
                        param += param.grad
                    param.grad.requires_grad_(False)
                    param.grad.zero_()

        def _prepare_dummy_data(self, local_bs):
            # global_bs for DDP should be divisible by WORLD_SIZE
            world_size = int(os.environ["WORLD_SIZE"])
            global_bs = world_size * local_bs
            input_cpu = torch.randn(global_bs, 2)
            target = torch.randn(global_bs, 4)
            loss = nn.MSELoss()
            return global_bs, input_cpu, target, loss

        # END TO END TEST FOR DISTRIBUTEDDATAPARALLEL
        def _test_DDP_helper(self, model, input_var, target, loss, scale_factor=1.0):
            model.train()
            output = model(input_var)
            l = loss(output, target) * scale_factor
            l.backward()

        def _assert_equal_param(self, param_gpu, param_DDP):
            self.assertEqual(len(param_gpu), len(param_DDP))
            for p_gpu, p_DDP in zip(param_gpu, param_DDP):
                self.assertEqual(p_gpu, p_DDP)

        def _test_DDP_5iter(
            self, model_base, model_DDP, input, target, loss, local_bs, rank, batch_size, test_save,
            offset=None, world_size=0, zero_grad=False
        ):
            for idx in range(5):
                # single cpu/gpu training
                self._test_DDP_helper(model_base, input, target, loss)

                if offset is None:
                    offset = rank * local_bs

                # DDP training, DDP scatters subsets of input_cpu to nodes/GPUs
                self._test_DDP_helper(
                    model_DDP,
                    input[offset: offset + local_bs],
                    target[offset: offset + local_bs],
                    loss,
                    world_size * local_bs / batch_size if world_size != 0 else 1,
                )

                # Update weights and run a second iteration to shake out errors
                if zero_grad:
                    self._model_step_with_zero_grad(model_base)
                    self._model_step_with_zero_grad(model_DDP)
                else:
                    self._model_step(model_base)
                    self._model_step(model_DDP)
                self._assert_equal_param(
                    list(model_base.parameters()), list(model_DDP.module.parameters())
                )

                # Shuffle the input so that DDP input is different
                input = input[torch.randperm(batch_size)]

                # save the model in the middle and reload
                if test_save and idx == 2 and INIT_METHOD.startswith("file://"):
                    with tempfile.NamedTemporaryFile() as tmp:
                        if sys.platform == 'win32':
                            torch.save(model_DDP, tmp)
                            tmp.seek(0)
                            model_DDP = torch.load(tmp)
                        else:
                            torch.save(model_DDP, tmp.name)
                            model_DDP = torch.load(tmp.name)

            with tempfile.TemporaryFile() as tmp_file:
                torch.save(model_DDP, tmp_file)
                tmp_file.seek(0)
                saved_model = torch.load(tmp_file)
            for k in model_DDP.state_dict():
                self.assertEqual(model_DDP.state_dict()[k], saved_model.state_dict()[k])

        def _test_DistributedDataParallel(self, gpu_subset, rank, output_device=None, gradient_as_bucket_view=False):
            # Run a simple end to end DDP model, use result of single node model
            # as baseline

            # cpu training setup
            model = DDP_NET

            # single gpu training setup
            model_gpu = copy.deepcopy(model)
            model_gpu.cuda(gpu_subset[0])

            # DDP training setup
            model_DDP = copy.deepcopy(model)
            model_DDP.cuda(gpu_subset[0])
            model_DDP = nn.parallel.DistributedDataParallel(
                model_DDP, device_ids=gpu_subset, gradient_as_bucket_view=gradient_as_bucket_view
            )

            # test serializable/unserializable
            with tempfile.NamedTemporaryFile() as tmp:
                if sys.platform == 'win32':
                    torch.save(model_DDP, tmp)
                    tmp.seek(0)
                    model_DDP = torch.load(tmp)
                else:
                    torch.save(model_DDP, tmp.name)
                    model_DDP = torch.load(tmp.name)

            # dummy data initialization
            local_bs = len(gpu_subset)
            global_bs, input_cpu, target, loss = self._prepare_dummy_data(local_bs)

            # check two model parameters over 5 iterations
            self._test_DDP_5iter(
                model_gpu,
                model_DDP,
                input_cpu.cuda(gpu_subset[0]),
                target.cuda(gpu_subset[0]),
                loss,
                local_bs,
                rank,
                global_bs,
                True,
            )
            self._barrier()

        def _test_DistributedDataParallelCPU(self, gradient_as_bucket_view=False):
            # Run a simple end to end DDP-CPU model, use result of single node
            # model as baseline
            group, group_id, rank = self._init_global_test()

            # cpu training setup
            model_base = DDP_NET

            # DDP-CPU training setup
            model_DDP = copy.deepcopy(model_base)
            model_DDP = nn.parallel.DistributedDataParallel(
                model_DDP, gradient_as_bucket_view=gradient_as_bucket_view)

            # dummy data initialization
            local_bs = 2
            global_bs, input_cpu, target, loss = self._prepare_dummy_data(local_bs)

            # check two model parameters over 5 iterations
            self._test_DDP_5iter(
                model_base, model_DDP, input_cpu, target, loss, local_bs, rank, global_bs, False, zero_grad=True
            )
            self._barrier()

        @unittest.skipIf(
            BACKEND == "nccl", "nccl does not support DDP on CPU models"
        )
        def test_DistributedDataParallelCPU(self):
            self._test_DistributedDataParallelCPU()

        @unittest.skipIf(
            BACKEND == "nccl", "nccl does not support DDP on CPU models"
        )
        def test_DistributedDataParallelCPU_grad_is_view(self):
            self._test_DistributedDataParallelCPU(gradient_as_bucket_view=True)

        @unittest.skipIf(BACKEND != 'nccl' and BACKEND != 'gloo',
                         "Only Nccl & Gloo backend support DistributedDataParallel")
        def test_DistributedDataParallel_requires_grad(self):
            # a module without gradients shouldn't be accepted
            self.assertRaises(AssertionError, lambda: nn.parallel.DistributedDataParallel(nn.Module()))
            self._barrier()

        @unittest.skipIf(
            BACKEND != "nccl" and BACKEND != "gloo",
            "Only NCCL and GLOO backend support DistributedDataParallel",
        )
        @skip_if_lt_x_gpu(int(os.environ["WORLD_SIZE"]))
        def test_DistributedDataParallel_non_default_stream(self):
            stream = torch.cuda.Stream(self.rank)
            rank = self.rank
            with torch.cuda.stream(stream):
                net = torch.nn.parallel.DistributedDataParallel(
                    torch.nn.Linear(1, 1, bias=False).cuda(rank), device_ids=[rank]
                )
                for i in range(1000):
                    # Clear gradients manually
                    grad = net.module.weight.grad
                    if grad is not None:
                        grad.requires_grad_(False)
                        grad.zero_()
                    # Forward + BW
                    batch = torch.tensor([rank]).float().cuda(rank)
                    loss = net(batch).sum()
                    loss.backward()
                    # For each worker, the gradient on the weight should be worker_rank.
                    grad = net.module.weight.grad
                    avg = grad.clone()
                    # All-reducing the gradient averages should give us the gradient
                    # average. If not, then one of the workers has not correctly
                    # written back the averaged gradient before this all-reduce call.
                    dist.all_reduce(avg)
                    world_size = int(os.environ["WORLD_SIZE"])
                    avg.div_(world_size)
                    expected_grad = sum(i for i in range(world_size)) / world_size
                    self.assertEqual(
                        avg[0, 0],
                        expected_grad,
                        msg=f"Expected gradient of {expected_grad} but got {avg} on rank {self.rank}",
                    )

        def _test_ddp_hook_parity(self, state, hook):
            rank = self.rank
            m = torch.nn.Linear(1, 5)
            try:
                process_group = state.process_group
            except AttributeError:
                process_group = state

            net_with_hook = torch.nn.parallel.DistributedDataParallel(
                copy.deepcopy(m).to(rank), device_ids=[rank], process_group=process_group
            )
            net_with_hook.register_comm_hook(state=state, hook=hook)
            net_without_hook = torch.nn.parallel.DistributedDataParallel(
                copy.deepcopy(m).to(rank), device_ids=[rank], process_group=process_group
            )
            for i in range(100):
                # Clear gradients manually.
                for g in [net_without_hook.module.weight.grad, net_with_hook.module.weight.grad]:
                    if g is not None:
                        g.requires_grad_(False)
                        g.zero_()
                # Forward + BW
                batch = torch.tensor([rank]).float().cuda(rank)
                loss = net_without_hook(batch).sum()
                loss.backward()
                # For each worker, the gradient on the weight should be worker_rank.
                grad = net_without_hook.module.weight.grad
                avg = grad.clone()
                expected_grad = sum(i for i in range(dist.get_world_size())) / dist.get_world_size()
                loss_hook = net_with_hook(batch).sum()
                loss_hook.backward()
                grad_hook = net_with_hook.module.weight.grad
                avg_hook = grad_hook.clone()
                # Verify hook grad with expected.
                # Cannot use exact match here due to a very small accuracy loss,
                # e.g. 1e-05, for powerSGD hook case.
                assert_func = self.assertEqual if hook == default.allreduce_hook else torch.testing.assert_allclose
                assert_func(
                    avg_hook[0, 0],
                    expected_grad,
                    msg=f"Expected hook grad of {expected_grad} but got {avg_hook[0, 0]}"
                )
                # Verify hook grad with vanilla allreduce
                assert_func(
                    avg_hook[0, 0],
                    avg[0, 0],
                    msg=f"Expected hook grad to be close to allreduce {avg[0, 0]}, but got {avg_hook[0, 0]}"
                )

        @unittest.skipIf(
            BACKEND != "nccl",
            "Only NCCL backend supports DDP communication hook",
        )
        @skip_if_lt_x_gpu(int(os.environ["WORLD_SIZE"]))
        @skip_if_rocm
        def test_ddp_hook_parity_allreduce(self):
            self._test_ddp_hook_parity(state=None, hook=default.allreduce_hook)

        @unittest.skipIf(
            BACKEND != "nccl",
            "Only NCCL backend supports DDP communication hook",
        )
        @skip_if_lt_x_gpu(int(os.environ["WORLD_SIZE"]))
        @skip_if_rocm
        def test_ddp_hook_parity_allreduce_process_group(self):
            # process_group is passed in to both DDP and comm. hook
            rank_to_GPU = self._init_multigpu_helper()
            gpus = [rank_to_GPU[int(r)][0] for r in range(dist.get_world_size())]
            process_group = torch.distributed.new_group(gpus)
            self._test_ddp_hook_parity(state=process_group, hook=default.allreduce_hook)

        @unittest.skipIf(
            BACKEND != "nccl",
            "Only NCCL backend supports DDP communication hook",
        )
        @skip_if_lt_x_gpu(int(os.environ["WORLD_SIZE"]))
        @skip_if_rocm
        def test_ddp_hook_parity_powerSGD(self):
            for warm_start in [True, False]:
                powersgd_state = powerSGD.PowerSGDState(
                    process_group=None,
                    matrix_approximation_rank=1,
                    warm_start=warm_start,
                )
                self._test_ddp_hook_parity(state=powersgd_state, hook=powerSGD.powerSGD_hook)


        @unittest.skipIf(BACKEND != 'nccl' and BACKEND != 'gloo',
                         "Only Nccl & Gloo backend support DistributedDataParallel")
        @skip_if_no_gpu
        def test_DistributedDataParallel(self):
            group, group_id, rank = self._init_global_test()
            rank_to_GPU = self._init_multigpu_helper()
            gpus = list(rank_to_GPU[rank])
            self._test_DistributedDataParallel(gpu_subset=gpus, rank=rank)

            # test output_device
            self._test_DistributedDataParallel(gpu_subset=gpus, rank=rank, output_device=torch.device('cuda'))

            # test device_ids
            gpus = [torch.device('cuda:' + str(i)) for i in gpus]
            self._test_DistributedDataParallel(gpu_subset=gpus, rank=rank, output_device=torch.device('cuda'))

        @unittest.skipIf(BACKEND != 'nccl' and BACKEND != 'gloo',
                         "Only Nccl & Gloo backend support DistributedDataParallel")
        @skip_if_no_gpu
        def test_DistributedDataParallel_with_grad_is_view(self):
            group, group_id, rank = self._init_global_test()
            rank_to_GPU = self._init_multigpu_helper()
            gpus = list(rank_to_GPU[rank])
            self._test_DistributedDataParallel(gpu_subset=gpus, rank=rank, gradient_as_bucket_view=True)

            # test output_device
            self._test_DistributedDataParallel(
                gpu_subset=gpus, rank=rank, output_device=torch.device('cuda'), gradient_as_bucket_view=True)

            # test device_ids
            gpus = [torch.device('cuda:' + str(i)) for i in gpus]
            self._test_DistributedDataParallel(
                gpu_subset=gpus, rank=rank, output_device=torch.device('cuda'), gradient_as_bucket_view=True)

        def _test_DistributedDataParallel_SyncBatchNorm(self, gpu_subset, rank, local_bs, global_bs, offset, output_device=None):
            # Run a simple end to end DDP model, use result of single node model
            # as baseline

            # cpu training setup
            model = BN_NET

            # single gpu training setup
            model_gpu = copy.deepcopy(model)
            model_gpu.cuda(gpu_subset[0])

            # DDP training setup
            model_DDP = nn.SyncBatchNorm.convert_sync_batchnorm(copy.deepcopy(model))
            model_DDP.cuda(gpu_subset[0])
            model_DDP = nn.parallel.DistributedDataParallel(
                model_DDP, device_ids=gpu_subset
            )

            # test serializable/unserializable
            with tempfile.NamedTemporaryFile() as tmp:
                if sys.platform == 'win32':
                    torch.save(model_DDP, tmp)
                    tmp.seek(0)
                    model_DDP = torch.load(tmp)
                else:
                    torch.save(model_DDP, tmp.name)
                    model_DDP = torch.load(tmp.name)

            # data initialization
            input_cpu = torch.randn(global_bs, 2)
            target = torch.randn(global_bs, 4)
            loss = nn.MSELoss()

            # check two model parameters over 5 iterations
            self._test_DDP_5iter(
                model_gpu,
                model_DDP,
                input_cpu.cuda(gpu_subset[0]),
                target.cuda(gpu_subset[0]),
                loss,
                local_bs,
                rank,
                global_bs,
                True,
                offset,
                dist.get_world_size()
            )
            self._barrier()

        @unittest.skipIf(BACKEND != 'nccl' and BACKEND != 'gloo',
                         "Only Nccl & Gloo backend support DistributedDataParallel")
        @skip_if_no_gpu
        def test_DistributedDataParallel_SyncBatchNorm(self):
            group, group_id, rank = self._init_global_test()
            rank_to_GPU = self._init_multigpu_helper()
            # DDP does not support replicating BN layers within a process, hence
            # testing with one module replica per process
            gpus = [rank]

            num_processes = dist.get_world_size()
            local_bs = 2
            bs_offset = int(rank * 2)
            global_bs = int(num_processes * 2)

            self._test_DistributedDataParallel_SyncBatchNorm(
                gpu_subset=gpus,
                rank=rank,
                local_bs=local_bs,
                global_bs=global_bs,
                offset=bs_offset)

            # test output_device
            self._test_DistributedDataParallel_SyncBatchNorm(
                gpu_subset=gpus,
                rank=rank,
                local_bs=local_bs,
                global_bs=global_bs,
                offset=bs_offset,
                output_device=torch.device('cuda'))

            # test device_ids
            gpus = [torch.device('cuda:' + str(i)) for i in gpus]
            self._test_DistributedDataParallel_SyncBatchNorm(
                gpu_subset=gpus,
                rank=rank,
                local_bs=local_bs,
                global_bs=global_bs,
                offset=bs_offset,
                output_device=torch.device('cuda'))

        @unittest.skipIf(BACKEND != 'nccl' and BACKEND != 'gloo',
                         "Only Nccl & Gloo backend support DistributedDataParallel")
        @skip_if_no_gpu
        def test_DistributedDataParallel_SyncBatchNorm_2D_Input(self):
            group, group_id, rank = self._init_global_test()
            rank_to_GPU = self._init_multigpu_helper()
            # DDP does not support replicating BN layers within a process, hence
            # testing with one module replica per process
            gpus = [rank]

            model = nn.BatchNorm1d(2)

            # single gpu training setup
            model_gpu = copy.deepcopy(model)
            model_gpu.cuda(gpus[0])

            # DDP training setup
            model_DDP = nn.SyncBatchNorm.convert_sync_batchnorm(copy.deepcopy(model))
            model_DDP.cuda(gpus[0])
            model_DDP = nn.parallel.DistributedDataParallel(
                model_DDP, device_ids=gpus
            )

            local_bs = len(gpus) * 2
            global_bs = dist.get_world_size() * local_bs
            input_cpu = torch.randn(global_bs, 2)
            target = torch.randn(global_bs, 2)
            loss = nn.MSELoss()

            # disabling cudnn.
            # SyncBatchNorm goes through native_batch_norm kernel, this avoids the
            # numerical issue created by the divergent code path.
            with torch.backends.cudnn.flags(False):
                # check two model parameters over 5 iterations
                self._test_DDP_5iter(
                    model_gpu,
                    model_DDP,
                    input_cpu.cuda(gpus[0]),
                    target.cuda(gpus[0]),
                    loss,
                    local_bs,
                    rank,
                    global_bs,
                    True
                )
                self._barrier()

        @unittest.skipIf(BACKEND != 'nccl' and BACKEND != 'gloo',
                         "Only Nccl & Gloo backend support DistributedDataParallel")
        @skip_if_no_gpu
        @require_world_size(2)
        def test_DistributedDataParallel_SyncBatchNorm_Single_Input_Per_Process(self):
            group, group_id, rank = self._init_global_test()
            rank_to_GPU = self._init_multigpu_helper()
            # DDP does not support replicating BN layers within a process, hence
            # testing with one module replica per process
            gpus = [rank]

            model = nn.BatchNorm1d(2)

            # single gpu training setup
            model_gpu = copy.deepcopy(model)
            model_gpu.cuda(gpus[0])

            # DDP training setup
            model_DDP = nn.SyncBatchNorm.convert_sync_batchnorm(copy.deepcopy(model))
            model_DDP.cuda(gpus[0])
            model_DDP = nn.parallel.DistributedDataParallel(
                model_DDP, device_ids=gpus
            )

            local_bs = 1
            global_bs = dist.get_world_size()
            input_cpu = torch.randn(global_bs, 2)
            target = torch.randn(global_bs, 2)
            loss = nn.MSELoss()

            # disabling cudnn.
            # SyncBatchNorm goes through native_batch_norm kernel, this avoids the
            # numerical issue created by the divergent code path.
            with torch.backends.cudnn.flags(False):
                # check two model parameters over 5 iterations
                self._test_DDP_5iter(
                    model_gpu,
                    model_DDP,
                    input_cpu.cuda(gpus[0]),
                    target.cuda(gpus[0]),
                    loss,
                    local_bs,
                    rank,
                    global_bs,
                    True
                )
                self._barrier()

        @unittest.skipIf(BACKEND != 'nccl' and BACKEND != 'gloo',
                         "Only Nccl & Gloo backend support DistributedDataParallel")
        @skip_if_no_gpu
        def test_DistributedDataParallel_SyncBatchNorm_Diff_Input_Sizes_Running_Value(self):
            group, group_id, rank = self._init_global_test()
            rank_to_GPU = self._init_multigpu_helper()
            model = nn.parallel.DistributedDataParallel(ONLY_SBN_NET.cuda(rank), device_ids=[rank])

            input_var = []
            for i in range(dist.get_world_size()):
                input_var_rank = torch.cat([
                    torch.ones(2, 1, 10 ** (i + 1)) * (0.1 ** (i - 1)),
                    torch.ones(2, 1, 10 ** (i + 1)) * (0.3 ** (i - 1))
                ], dim=1)
                input_var.append(input_var_rank)

            all_input_var = torch.cat(
                [x.permute(1, 0, 2).contiguous().view(ONLY_SBN_NET.num_features, -1) for x in input_var],
                dim=1
            ).cuda(rank)

            for i in range(100):
                y = model(input_var[rank].cuda(rank))
                y.mean().backward()

            running_mean, running_var = model.module.running_mean, model.module.running_var
            torch.testing.assert_allclose(running_mean, all_input_var.mean(1))
            torch.testing.assert_allclose(running_var, all_input_var.var(1))

        @unittest.skipIf(BACKEND != 'nccl' and BACKEND != 'gloo',
                         "Only Nccl & Gloo backend support DistributedDataParallel")
        @skip_if_no_gpu
        def test_DistributedDataParallel_SyncBatchNorm_Diff_Input_Sizes_gradient(self):
            group, group_id, rank = self._init_global_test()
            # only do single GPU per process
            gpus = [rank]

            # cpu training setup
            model = BN_NET

            num_processes = dist.get_world_size()
            local_bs = rank + 2
            bs_offset = int((rank + 3) * rank / 2)
            global_bs = int((num_processes + 3) * num_processes / 2)

            self._test_DistributedDataParallel_SyncBatchNorm(
                gpu_subset=gpus,
                rank=rank,
                local_bs=local_bs,
                global_bs=global_bs,
                offset=bs_offset)

        @unittest.skipIf(
            BACKEND == "nccl", "nccl does not support DDP on CPU models"
        )
<<<<<<< HEAD
        def test_ddp_logging_data_cpu(self):
=======
        def test_ddp_logging_data(self):
            group, group_id, rank = self._init_global_test()
>>>>>>> f6738530
            model_DDP = copy.deepcopy(DDP_NET)
            model_DDP = nn.parallel.DistributedDataParallel(model_DDP)
            ddp_logging_data = model_DDP.get_ddp_logging_data()
            self.assertEqual(ddp_logging_data.world_size, dist.get_world_size())
            self.assertEqual(ddp_logging_data.rank, dist.get_rank())
            self.assertEqual(ddp_logging_data.module_name, 'Net')
            self.assertEqual(ddp_logging_data.device_ids, "")
            self.assertEqual(ddp_logging_data.output_device, "")
            self.assertEqual(ddp_logging_data.broadcast_buffers, True)
            self.assertEqual(ddp_logging_data.bucket_cap_mb, 25)
            self.assertEqual(ddp_logging_data.find_unused_parameters, False)
            self.assertEqual(ddp_logging_data.gradient_as_bucket_view, False)
            self.assertEqual(ddp_logging_data.backend_name, dist.get_backend(group_id))

        @unittest.skipIf(BACKEND != 'nccl' and BACKEND != 'gloo',
                         "Only Nccl & Gloo backend support DistributedDataParallel")
        @skip_if_no_gpu
        def test_ddp_logging_data_gpu(self):
            group, group_id, rank = self._init_global_test()
            model_DDP = copy.deepcopy(DDP_NET)
            model_DDP.cuda(rank)
            model_DDP = nn.parallel.DistributedDataParallel(model_DDP, device_ids=[rank])
            ddp_logging_data = model_DDP.get_ddp_logging_data()
            self.assertEqual(ddp_logging_data.device_ids, str(rank))
            self.assertEqual(ddp_logging_data.output_device, str(rank))

        @skipIfNoTorchVision
        def test_SyncBatchNorm_process_group(self):
            # When adopting `convert_sync_batchnorm` to convert a `nn.modules`,
            # it need to recursively pass the `process_group` in the module when the `SyncBatchNorm`
            # is nested in a sub-module or sub-sub-module (e.g. resnet50 in torchvision.models).

            process_ids = 0
            process_group = torch.distributed.new_group([process_ids])
            res50_model = torchvision.models.resnet50()
            res50_model_sync = nn.SyncBatchNorm.convert_sync_batchnorm(copy.deepcopy(res50_model), process_group)
            process_group_sync = res50_model_sync.layer1[0].bn1.process_group
            self.assertEqual(process_group_sync, process_group)

        def _run_reduction_test(
                self, tensor, expected_tensor, op, reduction_fn=dist.all_reduce, dst=None
        ):
            if reduction_fn != dist.all_reduce and dst is None:
                raise ValueError(f"Reduction fn {reduction_fn} must specify dst!")
            if dst is not None:
                reduction_fn(tensor, dst, op)
                # Only destination rank tensor is expected to have final result.
                if dist.get_rank() == dst:
                    self.assertEqual(tensor, expected_tensor)
            else:
                reduction_fn(tensor, op)
                self.assertEqual(tensor, expected_tensor)

        @require_backend({"nccl"})
        @require_backends_available({"nccl"})
        @skip_if_lt_x_gpu(2)
        def test_nccl_backend_bool_allreduce(self):
            torch.cuda.set_device(self.rank)
            # Run all_reduce with PRODUCT
            element = self.rank % 2 == 0
            for op in [dist.ReduceOp.PRODUCT, dist.ReduceOp.MIN]:
                input_tensor = torch.tensor([element, element]).to(self.rank)
                self._run_reduction_test(
                    input_tensor, torch.tensor([False, False]).to(self.rank), op
                )
                # Ensure that all ranks contributing True (cast to 1) results in the
                # correct reduction.
                input_tensor = torch.tensor([True, True]).to(self.rank)
                expected_tensor = input_tensor.clone()
                self._run_reduction_test(
                    input_tensor, expected_tensor, op
                )

            # Run all_reduce with SUM
            for op in [dist.ReduceOp.SUM, dist.ReduceOp.MAX]:
                input_tensor = torch.tensor([element, element]).to(self.rank)
                self._run_reduction_test(
                    input_tensor, torch.tensor([True, True]).to(self.rank), op
                )
            # TODO: NCCL backend does not work correctly for bitwise reduction ops
            # (see https://github.com/pytorch/pytorch/issues/41362). Add tests for
            # these once it is supported.

        @require_backend({"nccl"})
        @require_backends_available({"nccl"})
        @skip_if_lt_x_gpu(2)
        def test_nccl_backend_bool_allgather(self):
            torch.cuda.set_device(self.rank)
            inp = {0: [True, True], 1: [False, True]}
            input_tensor = torch.tensor(inp[self.rank % 2]).to(self.rank)
            # Preserve a copy of the tensor to compare against after allgather.
            input_tensor_copy = input_tensor.clone()
            tensor_list = [
                torch.tensor([False, False]).to(self.rank)
                for _ in range(dist.get_world_size())
            ]
            dist.all_gather(tensor_list, input_tensor)

            self.assertEqual(len(tensor_list), dist.get_world_size())
            for i, t in enumerate(tensor_list):
                expected = torch.tensor(inp[i % 2]).to(self.rank)
                self.assertEqual(t, expected)
            # Ensure that the input tensor is not modified, since this collective
            # does not modify its input.
            self.assertEqual(input_tensor_copy, input_tensor)

        @require_backend({"nccl"})
        @require_backends_available({"nccl"})
        @skip_if_lt_x_gpu(int(os.environ["WORLD_SIZE"]))
        def test_nccl_backend_bool_reduce(self):
            torch.cuda.set_device(self.rank)
            inp = {0: [True, True], 1: [False, False]}
            # Run reduce() with product op
            for op in [dist.ReduceOp.PRODUCT, dist.ReduceOp.MIN]:
                input_tensor = torch.tensor(inp[self.rank % 2]).to(self.rank)
                expected = torch.tensor([False, False]).to(self.rank)
                self._run_reduction_test(
                    input_tensor, expected, op, dist.reduce, dst=0
                )
                # Ensure that all ranks contributing True (cast to 1) results in the
                # correct reduction.
                input_tensor = torch.tensor([True, True]).to(self.rank)
                expected_tensor = input_tensor.clone()
                self._run_reduction_test(
                    input_tensor, expected_tensor, op, dist.reduce, dst=0
                )

            for op in [dist.ReduceOp.SUM, dist.ReduceOp.MAX]:
                input_tensor = torch.tensor(inp[self.rank % 2]).to(self.rank)
                expected = (
                    torch.tensor([True, True]).to(self.rank)
                    if self.rank == 0
                    else input_tensor.clone()
                )
                self._run_reduction_test(
                    input_tensor, expected, op, dist.reduce, dst=0
                )

        @require_backend({"nccl"})
        @require_backends_available({"nccl"})
        @skip_if_lt_x_gpu(2)
        def test_nccl_backend_bool_broadcast(self):
            tensor_size = 10
            bcast_tensor = torch.tensor(
                [
                    (random.random() < 0.5 if self.rank == 0 else False)
                    for _ in range(tensor_size)
                ]
            ).to(self.rank)
            dist.broadcast(bcast_tensor, src=0)
            # Now allgather and ensure the tensors are equal.
            tensor_list = [
                torch.tensor([False for _ in range(tensor_size)]).to(self.rank)
                for _ in range(dist.get_world_size())
            ]
            dist.all_gather(tensor_list, bcast_tensor)
            expected = tensor_list[0]
            for tensor in tensor_list[1:]:
                self.assertEqual(tensor, expected)

        @unittest.skipIf(
            BACKEND != "nccl" and BACKEND != "gloo",
            "Only NCCL and GLOO backend support DistributedDataParallel",
        )
        @skip_if_lt_x_gpu(int(os.environ["WORLD_SIZE"]))
        def test_DistributedSampler_padding(self):
            # Tests padding of distributed sampler.
            world_size = dist.get_world_size()

            # Simulates the 'casual' dataset size
            dataset_size = 100 + world_size + 1
            dataset = [torch.ones(1).to(self.rank) * i for i in range(dataset_size)]

            # Simulates the 'tiny' dataset size
            dataset_tiny_size = max(world_size // 2 - 1, 1)
            dataset_tiny = [torch.ones(1).to(self.rank) * i for i in range(dataset_tiny_size)]

            # Specifying drop_last=True will cause the tail of the data to be dropped.
            dist_sampler = DistributedSampler(dataset=dataset, drop_last=True)
            local_num_samples, local_dataset_size = (
                dist_sampler.num_samples,
                dist_sampler.total_size,
            )
            # The effective dataset size should be the greatest integer that is <=
            # dataset_size that is divisible by the world_size. This is to ensure each
            # rank processes the same number of samples.
            effective_dataset_size = (
                math.ceil((dataset_size - world_size) / world_size)
                if dataset_size % world_size != 0
                else dataset_size / world_size
            )
            self.assertEqual(local_num_samples, effective_dataset_size)
            self.assertEqual(local_dataset_size, local_num_samples * world_size)
            indices_list = list(iter(dist_sampler))
            self.assertEqual(len(indices_list), local_num_samples)

            def validate_global_samples(local_num_samples):
                # Ensure that each rank processes the same number of samples.
                world_samples = [
                    torch.LongTensor([0]).to(self.rank) for _ in range(world_size)
                ]
                dist.all_gather(world_samples, torch.tensor([local_num_samples]).to(self.rank))
                world_samples = [sample.item() for sample in world_samples]
                self.assertEqual(len(set(world_samples)), 1)

            validate_global_samples(local_num_samples)

            # drop_last=False is the default and will add additional indices to be sampled,
            # increasing the effective dataset size.
            dist_sampler_added_samples = DistributedSampler(dataset=dataset)
            local_num_samples, local_dataset_size = (
                dist_sampler_added_samples.num_samples,
                dist_sampler_added_samples.total_size,
            )
            # The effective dataset size is the smallest integer that is >= dataset_size
            # and divisible by the world size.
            self.assertEqual(
                local_num_samples, math.ceil(dataset_size / world_size)
            )
            self.assertEqual(local_dataset_size, local_num_samples * world_size)
            indices_list = list(iter(dist_sampler_added_samples))
            self.assertEqual(len(indices_list), local_num_samples)

            # Ensure that each rank processes the same number of samples.
            validate_global_samples(local_num_samples)

            # Ensure additional samples are padded even when
            # the extremely small dataset is given.
            dist_sampler_added_samples_tiny = DistributedSampler(dataset=dataset_tiny)
            local_num_samples, local_dataset_size = (
                dist_sampler_added_samples_tiny.num_samples,
                dist_sampler_added_samples_tiny.total_size,
            )
            self.assertEqual(
                local_num_samples, math.ceil(dataset_tiny_size / world_size)
            )
            self.assertEqual(local_dataset_size, local_num_samples * world_size)
            indices_list = list(iter(dist_sampler_added_samples_tiny))
            self.assertEqual(len(indices_list), local_num_samples)
            validate_global_samples(local_num_samples)


        @require_backend({"nccl", "gloo"})
        @require_n_gpus_for_nccl_backend(int(os.environ["WORLD_SIZE"]), os.environ["BACKEND"])
        def test_allgather_object(self):
            # Only set device for NCCL backend since it must use GPUs.
            backend = os.environ["BACKEND"]
            if backend == "nccl":
                # Case where rank != GPU device.
                next_rank = (self.rank + 1) % int(self.world_size)
                torch.cuda.set_device(next_rank)

            gather_objects = collectives_object_test_list
            output_gathered = [None for _ in range(dist.get_world_size())]
            dist.all_gather_object(
                output_gathered, gather_objects[self.rank % len(gather_objects)]
            )

            for i, val in enumerate(output_gathered):
                expected = gather_objects[i % len(gather_objects)]
                self.assertEqual(val, expected)

                output_gathered = [None for _ in range(dist.get_world_size())]
                dist.all_gather_object(
                    output_gathered, gather_objects[self.rank % len(gather_objects)]
                )

        @require_backend({"gloo"})
        @unittest.skipIf(BACKEND == "nccl", "NCCL does not support gather")
        def test_gather_object(self):
            # Ensure stateful objects can be gathered
            gather_objects = collectives_object_test_list
            output_gathered = [None for _ in range(dist.get_world_size())]
            gather_on_rank = 0
            my_rank = dist.get_rank()
            dist.gather_object(
                gather_objects[self.rank % len(gather_objects)],
                object_gather_list=output_gathered if my_rank == gather_on_rank else None,
                dst=gather_on_rank,
            )
            if my_rank != gather_on_rank:
                self.assertEqual(
                    output_gathered, [None for _ in range(dist.get_world_size())]
                )
            else:
                for i, val in enumerate(output_gathered):
                    expected = gather_objects[i % len(gather_objects)]
                    self.assertEqual(val, expected)

            # Validate errors when objects can't be pickled.
            class Bar:
                pass

            b = Bar()
            gather_objects = [b for _ in range(dist.get_world_size())]
            with self.assertRaisesRegex(AttributeError, "Can't pickle local object"):
                dist.all_gather_object(
                    [None for _ in range(dist.get_world_size())], gather_objects[self.rank]
                )

        @require_backend({"nccl"})
        @require_backends_available({"nccl"})
        @skip_if_lt_x_gpu(2)
        def test_nccl_gather_object_err(self):
            output_gathered = [None for _ in range(dist.get_world_size())]
            gather_on_rank = 0
            # Case where rank != GPU device.
            my_rank = dist.get_rank()
            next_rank = (my_rank + 1) % dist.get_world_size()
            torch.cuda.set_device(next_rank)
            with self.assertRaisesRegex(
                RuntimeError, "ProcessGroupNCCL does not support gather"
            ):
                dist.gather_object(
                    "foo",
                    object_gather_list=output_gathered
                    if my_rank == gather_on_rank
                    else None,
                    dst=gather_on_rank,
                )

        def validate_net_equivalence(self, net):
            # Helper to validate synchronization of nets across ranks.
            net_module_states = list(net.module.state_dict().values())
            # Check that all tensors in module's state_dict() are equal.
            for t in net_module_states:
                tensor_list = [
                    torch.zeros_like(t) for _ in range(dist.get_world_size())
                ]
                dist.all_gather(tensor_list, t)
                for tensor in tensor_list:
                    self.assertEqual(tensor, t)

        @require_backend({"gloo", "nccl"})
        @require_backends_available({"gloo", "nccl"})
        @skip_if_lt_x_gpu(2)
        def test_ddp_sync_params_and_buffers(self):
            # Test that after calling _sync_params_and_buffers, models across ranks
            # are the same and are equal to the model on the input rank.
            dim = 2
            rank = self.rank
            rank_to_broadcast = 1
            # Seed to ensure that ranks are initialized with different initial models.
            torch.manual_seed(rank)
            model = nn.Linear(dim, dim, bias=False)
            net = torch.nn.parallel.DistributedDataParallel(
                model.cuda(rank), device_ids=[self.rank], bucket_cap_mb=1
            )
            new_model = nn.Linear(dim, dim, bias=False).cuda(rank)
            net.module = copy.deepcopy(new_model)
            # Assert params are different
            net_module_states = list(net.module.state_dict().values())
            for t in net_module_states:
                tensor_list = [
                    torch.zeros_like(t) for _ in range(dist.get_world_size())
                ]
                dist.all_gather(tensor_list, t)
                for i, tensor in enumerate(tensor_list):
                    if i == rank:
                        self.assertEqual(t, tensor)
                    else:
                        # tensor from another rank should be different.
                        self.assertNotEqual(t, tensor)

            net._sync_params_and_buffers(authoritative_rank=rank_to_broadcast)
            # Now all model params should be the same.
            self.validate_net_equivalence(net)
            # Since the network params were broadcast from rank_to_broadcast, validate that
            # they are the same as new_model on rank_to_broadcast.
            if rank == rank_to_broadcast:
                expected_states = new_model.state_dict().values()
                for t, expected in zip(net_module_states, expected_states):
                    self.assertEqual(t, expected)

        @require_backend({"gloo", "nccl"})
        @require_backends_available({"gloo", "nccl"})
        @skip_if_lt_x_gpu(2)
        def test_ddp_grad_div_uneven_inputs(self):
            # Test gradient division during training with join() API. If
            # divide_by_initial_world_size=False, we scale by the effective world
            # size when allreducing grads.
            dim = 5
            batch = 1
            grad_scale = 50
            rank = self.rank
            model = nn.Linear(dim, dim, bias=False)
            inp = torch.ones(batch, dim, device=self.rank) * grad_scale
            net = torch.nn.parallel.DistributedDataParallel(
                model.cuda(rank), device_ids=[self.rank], bucket_cap_mb=1
            )
            n_iters = 3
            if self.rank > 0:
                n_iters += 2

            with net.join(divide_by_initial_world_size=False):
                for _ in range(n_iters):
                    loss = net(inp).sum()
                    loss.backward()
                    # The grad is always expected_grad, since we divide by the number
                    # of currently active processes and inactive processes contribute
                    # zero gradient. If we kept dividing by static initial world
                    # size as processes leave, the grad would be smaller.
                    expected_grad = torch.ones(dim, dim, device=self.rank) * grad_scale
                    param = list(net.parameters())[0]
                    self.assertEqual(expected_grad, param.grad)
                    # Avoid accumulating grads so that it's the same every iteration
                    net.zero_grad()
                    torch.cuda.synchronize(device=self.rank)

            # If divide_by_initial_world_size=True (default), we always scale grads
            # by the initial world_size.
            with net.join(divide_by_initial_world_size=True):
                for i in range(n_iters):
                    loss = net(inp).sum()
                    loss.backward()
                    effective_ws = dist.get_world_size()
                    if i >= 3:
                        effective_ws -= 1
                    expected_grad = (
                        torch.ones(dim, dim, device=self.rank) * grad_scale * effective_ws
                    ) / dist.get_world_size()
                    param = list(net.parameters())[0]
                    self.assertEqual(expected_grad, param.grad)
                    # Avoid accumulating grad so that it's the same every iteration.
                    net.zero_grad()
                    torch.cuda.synchronize(device=self.rank)

        @require_backend({"gloo", "nccl"})
        @require_backends_available({"gloo", "nccl"})
        @skip_if_lt_x_gpu(2)
        def test_ddp_join_model_equivalence(self):
            # Verifies equivalence with model training locally and with DDP under
            # the join context manager.
            batch = 3
            dim = 10
            learning_rate = 0.03
            model = nn.Linear(dim, dim, bias=False)
            inp = torch.rand(batch, dim, device=self.rank)
            local_model = copy.deepcopy(model)
            local_model = local_model.cuda(self.rank)
            rank_to_iter_mapping = {rank : 2 * (rank + 1) for rank in range(dist.get_world_size())}
            # run local model
            local_iters = sum(rank_to_iter_mapping.values())
            local_optim = torch.optim.SGD(local_model.parameters(), lr=learning_rate)
            for _ in range(local_iters):
                local_optim.zero_grad()
                out = local_model(inp)
                loss = out.sum()
                loss.backward()
                local_optim.step()

            # run DDP model with join API
            num_iters = rank_to_iter_mapping[self.rank]
            net = torch.nn.parallel.DistributedDataParallel(
                model.cuda(self.rank), device_ids=[self.rank]
            )
            ddp_optim = torch.optim.SGD(
                model.parameters(), lr=learning_rate * dist.get_world_size()
            )
            with net.join():
                for i in range(num_iters):
                    ddp_optim.zero_grad()
                    out = net(inp)
                    loss = out.sum()
                    loss.backward()
                    torch.cuda.synchronize(device=self.rank)
                    ddp_optim.step()

            # Validate model state dicts are equal
            for (_, local_tensor), (_, dist_tensor) in zip(
                local_model.state_dict().items(), net.module.state_dict().items()
            ):
                self.assertEqual(local_tensor, dist_tensor)

        def _run_uneven_inputs_test(
            self, test_case, iteration_mapping, find_unused_params,
        ):
            model = test_case.model
            inp = test_case.inp
            rank = self.rank
            sync_interval = test_case.sync_interval
            # Ensure all outsanding GPU work is comlete so this test runs independently.
            dist.barrier()
            # Bucket_cap_mb is intentionally low to test allreduce scheduling when
            # there are many buckets.
            net = torch.nn.parallel.DistributedDataParallel(
                model.cuda(rank),
                device_ids=[rank],
                bucket_cap_mb=1,
                find_unused_parameters=find_unused_params,
            )

            # Determine num iters for this rank via the passed in mapping.
            num_iters = iteration_mapping[rank]
            with net.join():
                for i in range(num_iters):
                    # Use model.no_sync() to disable grad synchronization every
                    # sync_interval.
                    if i % sync_interval != 0:
                        context = net.no_sync()
                    else:
                        context = suppress()
                    with context:
                        if isinstance(inp, tuple):
                            loss = net(*inp).sum()
                        else:
                            loss = net(inp).sum()
                        loss.backward()
                        self._model_step(net)
                        # Ensure completion of GPU kernels (including allreduce). If the
                        # join API is not properly implemented, then this should hang
                        # since the allreduce will hang.
                        torch.cuda.synchronize(device=rank)

            # Ensure completion of all GPU kernels.
            torch.cuda.synchronize(device=rank)
            self.assertTrue(net._authoritative_rank)
            # All ranks should have agreed on the same authoritative_rank!
            final_rank_tensor = torch.tensor([net._authoritative_rank], device=self.rank)
            tensor_list = [
                torch.zeros_like(final_rank_tensor)
                for _ in range(dist.get_world_size())
            ]
            dist.all_gather(tensor_list, final_rank_tensor)
            max_rank = dist.get_world_size() - 1
            self.assertSetEqual({max_rank}, set(tensor.item() for tensor in tensor_list))
            # Ensure that all models are the same across ranks after all have joined.
            self.validate_net_equivalence(net)
            dist.barrier()

        @require_backend({"gloo", "nccl"})
        @require_backends_available({"gloo", "nccl"})
        @skip_if_lt_x_gpu(2)
        def test_ddp_uneven_inputs(self):
            class DDPUnevenTestInput(NamedTuple):
                name: str
                model: nn.Module
                inp: Union[torch.tensor, tuple]
                sync_interval: int

            dim = 1000
            batch = 1
            # Create a variety of models to run uneven input tests on.
            large_model = nn.Sequential(
                nn.Conv2d(1, 20, 5),
                nn.ReLU(),
                nn.Conv2d(20, 32, 5),
                nn.ReLU(),
                nn.Conv2d(32, 256, 5),
                nn.ReLU(),
            )
            small_model = nn.Linear(dim, dim, bias=False)
            bn_net = BatchNormNet()

            class UnusedParamModule(nn.Module):
                def __init__(self, unused_params_rank):
                    super().__init__()
                    self.t0 = Task()
                    self.t1 = Task()
                    self.unused_params_rank = unused_params_rank

                def task_parameters(self):
                    return (self.t0.p, self.t1.p)

                def forward(self, x, rank):
                    return (
                        self.t1(self.t0(x))
                        if rank != self.unused_params_rank
                        else self.t1(x)
                    )

            unjoined_rank_with_unused_params_model = UnusedParamModule(1)
            joined_rank_with_unused_params_model = UnusedParamModule(0)

            rank = self.rank
            models_to_test = [
                # Network with batchnorm
                DDPUnevenTestInput(
                    name="batch_norm_net",
                    model=bn_net,
                    inp=torch.ones(batch, 2, device=rank),
                    sync_interval=1
                ),
                DDPUnevenTestInput(
                    name="large_conv_model",
                    model=large_model,
                    inp=torch.ones(batch, batch, dim, dim, device=rank),
                    sync_interval=1,
                ),
                DDPUnevenTestInput(
                    name="small_model",
                    model=small_model,
                    inp=torch.ones(batch, dim, device=rank),
                    sync_interval=1,
                ),
                # Unused parameter test where rank that does not join early has unused params
                DDPUnevenTestInput(
                    name="unjoined_rank_with_unused_params_model",
                    model=unjoined_rank_with_unused_params_model,
                    inp=(torch.ones(batch, 2, device=rank), rank),
                    sync_interval=1,
                ),
                # Unused parameter test where rank that does join early has unused params
                DDPUnevenTestInput(
                    name="joined_rank_with_unused_params_model",
                    model=joined_rank_with_unused_params_model,
                    inp=(torch.ones(batch, 2, device=rank), rank),
                    sync_interval=1,
                ),
            ]

            # Add resnet model if we have torchvision installed.
            if HAS_TORCHVISION:
                resnet_model = torchvision.models.resnet50()
                models_to_test.append(
                    DDPUnevenTestInput(
                        name="resnet_model",
                        model=resnet_model,
                        inp=torch.ones(1, 3, 1000, 1000),
                        sync_interval=1,
                    )
                )

            # Test with no_sync every 2, 3, 4, ... iterations.
            models_with_sync = []
            for i, test_input in enumerate(models_to_test):
                models_with_sync.append(
                    DDPUnevenTestInput(
                        name=test_input.name,
                        model=test_input.model,
                        inp=test_input.inp,
                        sync_interval=i + 2,
                    )
                )

            models_to_test.extend(models_with_sync)

            # 0 iteration tests for when one process does not train model at all, so
            # we must shadow the broadcast calls made when rebuilding buckets.
            baseline_num_iters = [0, 5]
            iteration_offsets = [2, 3, 10]
            num_uneven_ranks = [1]
            if dist.get_world_size() > 2:
                num_uneven_ranks.append(2)
            iteration_mappings = []
            # Generate rank : num_iters mappings for various uneven input scenarios.
            # This includes cases where rank 0 joins early and all other ranks join
            # later, and scenarios where multiple ranks join early, but at different
            # iterations, and later ranks join later.
            for num_early_join_ranks in num_uneven_ranks:
                for baseline_iter in baseline_num_iters:
                    for offset in iteration_offsets:
                        mapping = {
                            rank: baseline_iter for rank in range(0, num_early_join_ranks)
                        }
                        # if num_early_join_ranks > 1, ranks > 0 that will join early
                        # iterate offset//2 more times than rank 0, to test nodes
                        # depleting inputs at different times.
                        if num_early_join_ranks > 1:
                            for rank in mapping.keys():
                                if rank > 0:
                                    mapping[rank] += offset // 2
                        mapping.update(
                            {
                                rank: baseline_iter + offset
                                for rank in range(
                                    num_early_join_ranks, dist.get_world_size()
                                )
                            }
                        )
                        iteration_mappings.append(mapping)

            for (test_case, iteration_mapping) in itertools.product(
                models_to_test, iteration_mappings
            ):
                if self.rank == 0:
                    print(
                        f"""Running test: {test_case.name} sync interval
                        {test_case.sync_interval} with iteration mapping
                        {iteration_mapping}"""
                    )
                self._run_uneven_inputs_test(
                    test_case,
                    iteration_mapping,
                    find_unused_params=("unused_params_model" in test_case.name),
                )

        @require_backend({"gloo", "nccl"})
        @require_backends_available({"gloo", "nccl"})
        @skip_if_lt_x_gpu(2)
        def test_ddp_uneven_input_join_disable(self):
            # tests that if net.join() with enable=False is specified, DDP works as
            # expected with even inputs.
            torch.manual_seed(self.rank)
            net = torch.nn.parallel.DistributedDataParallel(
                torch.nn.Linear(1, 1).cuda(self.rank), device_ids=[self.rank]
            )
            inp = torch.ones(1) * self.rank
            n_iters = 5
            world_size = dist.get_world_size()
            with net.join(enable=False):
                for _ in range(n_iters):
                    # Clear grads
                    grad = net.module.weight.grad
                    if grad is not None:
                        grad.requires_grad_(False)
                        grad.zero_()
                    out = net(inp)
                    loss = out.sum()
                    loss.backward()
                    # Validate gradients to ensure that we divide by the correct
                    # world_size when join mode is disabled.
                    expected_grad = sum(i for i in range(world_size)) / world_size
                    self.assertEqual(
                        net.module.weight.grad.item(), expected_grad
                    )

            join_config = net.ddp_uneven_inputs_config
            self.assertFalse(join_config.ddp_join_enabled)
            self.validate_net_equivalence(net)

        @require_backend({"gloo", "nccl"})
        @require_backends_available({"gloo", "nccl"})
        @skip_if_lt_x_gpu(2)
        def test_ddp_uneven_input_exception(self):
            # Tests that exceptions during training are correctly propagated by the
            # context manager.
            error_str = "Intentional error"

            class ExceptionModule(nn.Module):
                def __init__(self):
                    super().__init__()
                    self.param = nn.Parameter(torch.ones(1, requires_grad=True))

                def forward(self, _):
                    raise ValueError(error_str)

            exception_module = ExceptionModule()
            net = torch.nn.parallel.DistributedDataParallel(
                exception_module.cuda(self.rank), device_ids=[self.rank]
            )
            inp = torch.ones(1)
            with self.assertRaisesRegex(ValueError, error_str):
                with net.join():
                    out = net(inp)
                    loss = out.sum()
                    loss.backward()

        @require_backend({"gloo", "nccl"})
        @require_backends_available({"gloo", "nccl"})
        @skip_if_lt_x_gpu(4)
        def test_ddp_uneven_inputs_replicated_error(self):
            # Tests that the context manager errors out in SPMD mode.
            group = dist.new_group([0, 1])
            if self.rank < 2:
                model = nn.Linear(1, 1, bias=False)
                rank_to_device = {0: [0, 1], 1: [2, 3]}

                devices = rank_to_device[self.rank]
                net = torch.nn.parallel.DistributedDataParallel(
                    model.cuda(devices[0]), device_ids=devices, process_group=group
                )
                with self.assertRaisesRegex(
                    ValueError, r"DDP join\(\) API does not support Single-Process Multi-GPU"
                ):
                    with net.join():
                        pass
            # We need a barrier since otherwise non-participating processes exit too early
            # and cause a timeout.
            self._barrier(timeout=60)

        @require_backend({"nccl", "gloo"})
        @require_n_gpus_for_nccl_backend(int(os.environ["WORLD_SIZE"]), os.environ["BACKEND"])
        def test_broadcast_object_list(self):
            # Only set device for NCCL backend since it must use GPUs.
            backend = os.environ["BACKEND"]
            if backend == "nccl":
                # Case where rank != GPU device.
                next_rank = (self.rank + 1) % int(self.world_size)
                torch.cuda.set_device(next_rank)

            src_rank = 0
            objects = collectives_object_test_list if self.rank == src_rank else [None for _ in collectives_object_test_list]

            # Single object test
            single_obj_list = [objects[0]]
            if self.rank != src_rank:
                self.assertNotEqual(single_obj_list[0], collectives_object_test_list[0])
            dist.broadcast_object_list(single_obj_list, src=0)
            self.assertEqual(single_obj_list[0], collectives_object_test_list[0])

            # Multiple input objects test
            if self.rank != src_rank:
                self.assertNotEqual(objects, collectives_object_test_list)
            dist.broadcast_object_list(objects, src=0)
            self.assertEqual(objects, collectives_object_test_list)

        @require_backend({"gloo", "nccl"})
        @require_backends_available({"gloo", "nccl"})
        @skip_if_lt_x_gpu(2)
        def test_ddp_ignore_params_arg(self):
            class TestModel(nn.Module):
                def __init__(self, rank):
                    self.rank = rank
                    super(TestModel, self).__init__()
                    self.fc1 = nn.Linear(1, 1, bias=False)
                    # Proxy that will be materialized to another architecture later.
                    # (after wrapping model with DDP)
                    if self.rank == 0:
                        self.fc2 = nn.Linear(1, 10, bias=False)
                    else:
                        self.fc2 = nn.Linear(10, 10, bias=False)

                def forward(self, x):
                    x = self.fc1(x)
                    x = self.fc2(x)
                    return x

            device_id = self.rank
            # Ensure the test works for both find_unused_parameter and broadcast_buffer settings.
            for (find_unused, broadcast_buffers) in itertools.product([False, True], [False, True]):
                model = TestModel(self.rank).float().to(device_id)
                # Note that the model can have different shape buffers if we pass
                # them in to be ignored as well.
                model.fc2.register_buffer(
                    "ignore_buffer", torch.zeros(5 + self.rank, device=self.rank)
                )
                proxy_params = list(model.fc2.parameters())
                proxy_buffers = list(model.fc2.buffers())
                model_fc2_name = [
                    module_name
                    for module_name, module in model.named_modules()
                    if module is model.fc2
                ][0]
                proxy_param_names = [
                    f"{model_fc2_name}.{param_name}"
                    for param_name, _ in model.fc2.named_parameters()
                ]
                proxy_buffer_names = [
                    f"{model_fc2_name}.{buf_name}"
                    for buf_name, _ in model.fc2.named_buffers()
                ]
                # Specify that we should ignore proxy_params since it will be
                # materialized later.
                torch.nn.parallel.DistributedDataParallel._set_params_and_buffers_to_ignore_for_model(
                    model, proxy_param_names + proxy_buffer_names
                )
                ddp = torch.nn.parallel.DistributedDataParallel(
                    model,
                    device_ids=[device_id],
                    find_unused_parameters=find_unused,
                    broadcast_buffers=broadcast_buffers,
                )
                # Materialize new params. These are not registered in DDP and thus
                # don't have autograd hooks installed on them.
                ddp.module.fc2 = nn.Linear(1, 1, bias=False).to(device_id)
                # local model with the new materialized parameters.
                local_model = copy.deepcopy(ddp.module).cuda(self.rank)

                inp = torch.ones(1, dtype=torch.float).to(device_id) * (self.rank + 1)
                for i in range(6):
                    ddp(inp).sum().backward()
                    local_model(inp).sum().backward()
                    # materialized param grad is not touched by DDP, so its grad should
                    # be the same as if running locally.
                    for materialized_param, local_param in zip(
                        ddp.module.fc2.parameters(), local_model.fc2.parameters()
                    ):
                        self.assertEqual(materialized_param.grad, local_param.grad)

                    # fc1 parameter grad should still be different, due to allreduce.
                    for synced_param, local_param in zip(
                        ddp.module.fc1.parameters(), local_model.fc1.parameters()
                    ):
                        self.assertFalse(synced_param.grad == local_param.grad)

                    # Proxy module grad should not be touched
                    for proxy_param in proxy_params:
                        self.assertTrue(proxy_param.grad is None)

                # Synchronize since we run multiple iterations of this test, to
                # isolate failure hangs.
                torch.cuda.synchronize(device=self.rank)

        @require_backend({"gloo", "nccl"})
        @require_backends_available({"gloo", "nccl"})
        @skip_if_lt_x_gpu(2)
        def test_ddp_unused_params_rebuild_buckets_exception(self):
            class ToyModel(nn.Module):
                def __init__(self):
                    super(ToyModel, self).__init__()
                    self.net1 = nn.Linear(10, 10, bias=False)
                    self.net2 = nn.Linear(10, 10, bias=False)

                def forward(self, x):
                    return self.net1(x)

            ddp = torch.nn.parallel.DistributedDataParallel(
                ToyModel().cuda(self.rank), device_ids=[self.rank]
            )
            for i in range(2):
                inp = torch.rand(1, 10)
                if i > 0:
                    # On 2nd iteration, this will fail during rebuild_buckets,
                    # but we should report an error regarding unused parameters
                    # since that is the underlying root cause.
                    with self.assertRaisesRegex(
                        RuntimeError,
                        "Expected to have finished reduction in the prior iteration",
                    ):
                        ddp(inp).sum().backward()
                else:
                    ddp(inp).sum().backward()

        @require_backend({"gloo", "nccl"})
        @require_backends_available({"gloo", "nccl"})
        @skip_if_lt_x_gpu(2)
        def test_ddp_shared_grad_acc_unused_params(self):
            # When find_unused_parameters=True, ensure we mark unused parameters
            # even if they share gradient accumulators.
            class ToyModel(nn.Module):
                def __init__(self):
                    super(ToyModel, self).__init__()
                    # net1, bias, and net1.bias are all unused params.
                    self.net1 = nn.Linear(10, 5, bias=False)
                    self.bias = nn.Parameter(torch.zeros(5))
                    # net1.bias and self.bias are names for the same underlying
                    # parameter, so they share the same grad acc. This caused
                    # the bug reported in https://github.com/pytorch/pytorch/issues/41324.
                    self.net1.bias = self.bias
                    self.net2 = nn.Linear(10, 5)

                def forward(self, x):
                    return self.net2(x)

            torch.cuda.set_device(self.rank)
            model = ToyModel().to(torch.cuda.current_device())
            ddp_model = torch.nn.parallel.DistributedDataParallel(
                model, device_ids=[self.rank], find_unused_parameters=True
            )
            inp = torch.randn(20, 10, device=self.rank)
            for i in range(6):
                out = ddp_model(inp)
                loss = out.sum()
                loss.backward()

        @require_backend({"gloo", "nccl"})
        @require_backends_available({"gloo", "nccl"})
        @skip_if_lt_x_gpu(2)
        def test_ddp_device(self):
            m = nn.Linear(10, 10).to(self.rank)
            expected_len = 2

            class TensorWrapper:
                __slots__ = ['t', 'moved_to_gpu']

                def __init__(self, t):
                    self.t = t
                    self.moved_to_gpu = False

            # Handlers for specific types of validation we want to do based on
            # the input type.

            def tuple_and_list_validator(x):
                self.assertTrue(len(x), expected_len)
                self.assertEqual(1, len(set(t.device for t in x)))
                self.assertEqual(x[0].device.index, self.rank)
                return x[0] + x[1]

            def namedtuple_validator(x):
                self.assertEqual(x._fields, EXPECTED_FIELDS)
                self.assertEqual(x.a.device.index, x.b.device.index)
                self.assertEqual(x.a.device.index, self.rank)
                return x.a + x.b

            def custom_type_validator(x):
                self.assertTrue(x.moved_to_gpu or (str(x.t.device) == "cpu"))
                x.t = x.t.to(self.rank)
                x.moved_to_gpu = True
                return x.t

            def dict_validator(x):
                self.assertTrue(EXPECTED_FIELDS[0] in x.keys())
                self.assertTrue(EXPECTED_FIELDS[1] in x.keys())
                self.assertEqual(1, len(set(t.device for t in x.values())))
                self.assertEqual(x[EXPECTED_FIELDS[0]].device.index, self.rank)
                return x[EXPECTED_FIELDS[0]] + x[EXPECTED_FIELDS[1]]

            validators = {
                TensorWrapper: custom_type_validator,
                tuple: tuple_and_list_validator,
                list: tuple_and_list_validator,
                TestNamedTupleInput_0: namedtuple_validator,
                TestNamedTupleInput_1: namedtuple_validator,
                dict: dict_validator,
            }

            class ToyModel(torch.nn.Module):
                def __init__(_self):  # noqa: B902
                    super().__init__()
                    _self.lin = nn.Linear(10, 10, bias=False)

                def forward(_self, x, expected_type):  # noqa: B902
                    # Similar to scatter, the recursive to in the single-device
                    # case does not move tensors if they are in a custom type.
                    self.assertTrue(isinstance(x, expected_type))
                    fwd_tensor = validators[expected_type](x)
                    return _self.lin(fwd_tensor)

            model = torch.nn.parallel.DistributedDataParallel(
                ToyModel().to(self.rank), device_ids=[self.rank]
            )

            def train_iter(inp, input_type):
                for _ in range(4):
                    out = model(inp, input_type)
                    out.sum().backward()

            # CPU tuple input, should be moved to the proper device before call
            # to forward.
            inp = tuple(torch.randn(10, 10) for _ in range(expected_len))
            train_iter(inp, tuple)

            # List CPU input, should be moved to proper device before call to
            # forward.
            inp = [torch.randn(10, 10) for _ in range(expected_len)]
            train_iter(inp, list)
            # Custom type containing tensor. The type is maintained, but the
            # device is not propagated (which is what happens with scatter too)
            inp = TensorWrapper(torch.randn(10, 10))
            train_iter(inp, TensorWrapper)
            # NamedTuple input. The type should be maintained and tensor inputs
            # should be moved to the correct device as in scatter.
            batch = 5
            dim = 10
            a = torch.rand(batch, dim)
            b = torch.rand(batch, dim)

            inp = TestNamedTupleInput_0(a, b)
            train_iter(inp, type(inp))

            inp = TestNamedTupleInput_1(a, b)
            train_iter(inp, type(inp))

            # dictionary input.
            inp = {
                EXPECTED_FIELDS[0]: a,
                EXPECTED_FIELDS[1]: b,
            }
            train_iter(inp, type(inp))

        @require_backend({"gloo", "nccl"})
        @require_backends_available({"gloo", "nccl"})
        @skip_if_lt_x_gpu(2)
        def test_ddp_namedtuple(self):
            batch = 5
            dim = 10

            a = torch.rand(batch, dim, device=self.rank)
            b = torch.rand(batch, dim, device=self.rank)

            class NamedTupleModule(torch.nn.Module):
                def __init__(_self):  # noqa
                    super().__init__()
                    _self.lin = nn.Linear(10, 1)

                def forward(_self, input, expected_type):  # noqa
                    # Without NamedTuple support, this would be of type tuple.
                    self.assertTrue(
                        isinstance(input, expected_type),
                        f"Expected type {expected_type} but got {type(input)}",
                    )
                    self.assertEqual(input._fields, EXPECTED_FIELDS)
                    self.assertEqual(a, input.a)
                    self.assertEqual(b, input.b)
                    return _self.lin(torch.mul(input.a, input.b))

            model = torch.nn.parallel.DistributedDataParallel(
                NamedTupleModule().cuda(self.rank), device_ids=[self.rank]
            )
            inp = TestNamedTupleInput_0(a, b)
            # The following would fail if DDP does not propagate NamedTuples correctly.
            model(inp, type(inp))

            inp = TestNamedTupleInput_1(a, b)
            model(inp, type(inp))

        @require_backend({"gloo", "nccl"})
        @require_backends_available({"gloo", "nccl"})
        @skip_if_lt_x_gpu(2)
        @skip_if_rocm
        def test_ddp_control_flow_same_across_ranks(self):
            # Control flow that is the same across ranks.
            batch = 20
            dim = 10

            class ToyModel(nn.Module):
                def __init__(self):
                    super(ToyModel, self).__init__()
                    self.lin1 = nn.Linear(10, 10, bias=False)
                    self.lin2 = nn.Linear(10, 10, bias=False)

                def forward(self, x):
                    # Second layer is used dependent on input x.
                    use_second_layer = torch.equal(
                        x, torch.ones(batch, dim, device=x.device)
                    )
                    if use_second_layer:
                        return self.lin2(F.relu(self.lin1(x)))
                    else:
                        return F.relu(self.lin1(x))

            world_size = dist.get_world_size()
            torch.cuda.set_device(self.rank)
            model = torch.nn.parallel.DistributedDataParallel(
                ToyModel().cuda(self.rank),
                device_ids=[self.rank],
                find_unused_parameters=True,
            )
            random_input = torch.randn(batch, dim, device=self.rank)
            ones_input = torch.ones(batch, dim, device=self.rank)
            for i in range(6):
                if i % 2 == 0:
                    out = model(random_input)
                else:
                    out = model(ones_input)
                loss = out.sum()
                loss.backward()
                # On even iterations, 2nd param goes unused, on odd iterations,
                # it is used.
                local_used_maps = model.reducer._get_local_used_maps()
                if i % 2 == 0:
                    expected = torch.tensor([world_size, 0], device=self.rank, dtype=torch.int32)
                else:
                    expected = torch.tensor([world_size, world_size], device=self.rank, dtype=torch.int32)

                # Validate parameter usage.
                variable_usage_tensor = local_used_maps[0]
                self.assertEqual(variable_usage_tensor, expected)

            # Validate appropriate error message when DDP is used with
            # find_unused_parameters=False.
            model = torch.nn.parallel.DistributedDataParallel(
                ToyModel().cuda(self.rank),
                device_ids=[self.rank],
                find_unused_parameters=False,
            )
            for i in range(2):
                with self.assertRaisesRegex(
                    RuntimeError,
                    "Expected to have finished reduction in the prior iteration before starting a new one",
                ) if i == 1 else suppress():
                    loss = model(random_input).sum()
                    loss.backward()

        @require_backend({"gloo", "nccl"})
        @require_backends_available({"gloo", "nccl"})
        @skip_if_lt_x_gpu(2)
        @skip_if_rocm
        def test_ddp_control_flow_different_across_ranks(self):
            # Control flow that is different across ranks.
            batch = 20
            dim = 10

            class ToyModel(nn.Module):
                def __init__(self, rank):
                    super(ToyModel, self).__init__()
                    self.lin1 = nn.Linear(10, 10, bias=False)
                    self.lin2 = nn.Linear(10, 10, bias=False)
                    self.rank = rank

                def forward(self, x):
                    # Control-flow that is rank and input dependent for the
                    # model.
                    use_second_layer = (
                        torch.equal(x, torch.ones(batch, dim, device=x.device))
                        and self.rank == 1
                    )

                    if use_second_layer:
                        return self.lin2(F.relu(self.lin1(x)))
                    else:
                        return F.relu(self.lin1(x))

            world_size = dist.get_world_size()
            torch.cuda.set_device(self.rank)
            model = torch.nn.parallel.DistributedDataParallel(
                ToyModel(self.rank).cuda(self.rank),
                device_ids=[self.rank],
                find_unused_parameters=True,
            )
            random_input = torch.randn(batch, dim, device=self.rank)
            ones_input = torch.ones(batch, dim, device=self.rank)
            for i in range(6):
                if i % 2 == 0:
                    out = model(random_input)
                else:
                    out = model(ones_input)
                loss = out.sum()
                loss.backward()
                # On even iterations, 2nd param goes unused, on odd iterations,
                # it is used only on rank 1.
                local_used_maps = model.reducer._get_local_used_maps()

                if i % 2 == 0:
                    expected = torch.tensor([world_size, 0], device=self.rank, dtype=torch.int32)
                else:
                    expected = torch.tensor([world_size, 1], device=self.rank, dtype=torch.int32)

                variable_usage_tensor = local_used_maps[0]
                # Validate parameter usage. On odd iterations, 2nd param is only
                # used on rank 1.
                self.assertEqual(variable_usage_tensor, expected)

            # Validate appropriate error message when DDP is used with
            # find_unused_parameters=False.
            model = torch.nn.parallel.DistributedDataParallel(
                ToyModel(self.rank).cuda(self.rank),
                device_ids=[self.rank],
                find_unused_parameters=False,
            )
            for i in range(2):
                with self.assertRaisesRegex(
                    RuntimeError,
                    "Expected to have finished reduction in the prior iteration before starting a new one",
                ) if i == 1 else suppress():
                    loss = model(random_input).sum()
                    loss.backward()

        @require_backend({"gloo"})
        @unittest.skipIf(BACKEND == "nccl", "NCCL does not support scatter")
        def test_scatter_object_list(self):
            src_rank = 0
            scatter_list = (
                collectives_object_test_list
                if self.rank == src_rank
                else [None for _ in collectives_object_test_list]
            )
            world_size = dist.get_world_size()
            scatter_list = scatter_list[: world_size]
            i = 0
            while len(scatter_list) < world_size:
                scatter_list.append(scatter_list[i])
                i += 1

            output_obj_list = [None]
            dist.scatter_object_list(output_obj_list, scatter_list, src=src_rank)
            self.assertEqual(
                output_obj_list[0],
                collectives_object_test_list[self.rank % len(collectives_object_test_list)],
            )
            # Ensure errors are raised upon incorrect arguments.
            with self.assertRaisesRegex(
                RuntimeError,
                "Expected argument scatter_object_output_list to be a list of size at least 1.",
            ):
                dist.scatter_object_list([], scatter_list, src=src_rank)<|MERGE_RESOLUTION|>--- conflicted
+++ resolved
@@ -3204,12 +3204,8 @@
         @unittest.skipIf(
             BACKEND == "nccl", "nccl does not support DDP on CPU models"
         )
-<<<<<<< HEAD
         def test_ddp_logging_data_cpu(self):
-=======
-        def test_ddp_logging_data(self):
-            group, group_id, rank = self._init_global_test()
->>>>>>> f6738530
+            group, group_id, rank = self._init_global_test()
             model_DDP = copy.deepcopy(DDP_NET)
             model_DDP = nn.parallel.DistributedDataParallel(model_DDP)
             ddp_logging_data = model_DDP.get_ddp_logging_data()
