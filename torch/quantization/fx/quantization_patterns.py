--- conflicted
+++ resolved
@@ -761,9 +761,7 @@
         # update the modules dict
         setattr(quantizer.modules[parent_name], name, quantized_standalone_module)
         quantizer.modules[node.target] = quantized_standalone_module
-<<<<<<< HEAD
-        # standalone module takes float input
-        return quantizer.quantized_graph.node_copy(node, load_arg(quantized=False))
+        return quantizer.quantized_graph.node_copy(node, load_arg(quantized=input_quantized_idxs))
 
 class NumericSuiteQuantizeHandler(QuantizeHandler):
     """ QuantizeHanlder used for float and qunantized module for numeric suite
@@ -774,7 +772,4 @@
     def convert(self, quantizer: QuantizerCls, node: Node, load_arg: Callable,
                 debug: bool = False,
                 convert_custom_config_dict: Dict[str, Any] = None) -> Node:
-        return NotImplemented
-=======
-        return quantizer.quantized_graph.node_copy(node, load_arg(quantized=input_quantized_idxs))
->>>>>>> fe4861f6
+        return NotImplemented