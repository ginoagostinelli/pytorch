--- conflicted
+++ resolved
@@ -35,18 +35,6 @@
     int64_t quant_min,
     int64_t quant_max);
 
-<<<<<<< HEAD
-DECLARE_DISPATCH(fake_quant_per_channel_fn, fake_quant_per_channel_stub);
-DECLARE_DISPATCH(fake_quant_per_channel_fn, fake_quant_grad_per_channel_stub);
-
-using fake_quant_learnable_per_channel_fn = void (*)(
-    TensorIterator &iter,
-    int64_t quant_min,
-    int64_t quant_max,
-    float grad_factor);
-
-DECLARE_DISPATCH(fake_quant_learnable_per_channel_fn, fake_quant_grad_learnable_channel_stub);
-=======
 using fake_quant_per_channel_cachemask_fn = void (*)(
     TensorIterator &iter,
     TensorIterator &iter_mask,
@@ -54,8 +42,16 @@
     int64_t quant_max);
 
 DECLARE_DISPATCH(fake_quant_per_channel_cachemask_fn, fake_quant_per_channel_cachemask_stub);
-DECLARE_DISPATCH(fake_quant_per_channel_fn, fake_quant_grad_learnable_channel_stub);
->>>>>>> 270111b7
+
+using fake_quant_learnable_per_channel_fn = void (*)(
+    TensorIterator &iter_x,
+    TensorIterator &iter_scale,
+    TensorIterator &iter_zero_point,
+    int64_t quant_min,
+    int64_t quant_max,
+    float grad_factor);
+
+DECLARE_DISPATCH(fake_quant_learnable_per_channel_fn, fake_quant_grad_learnable_channel_stub);
 
 } // namespace native
 } // namespace at